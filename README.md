[![Gitter](https://img.shields.io/badge/chat-on%20gitter-purple.svg)](https://gitter.im/lagom/lagom?utm_source=badge&utm_medium=badge&utm_campaign=pr-badge&utm_content=badge)
[![Join the contributors chat at https://gitter.im/lagom/contributors](https://img.shields.io/badge/chat-contributors%20channel-purple.svg)](https://gitter.im/lagom/contributors?utm_source=badge&utm_medium=badge&utm_campaign=pr-badge&utm_content=badge)
[![Build Status](https://travis-ci.com/lagom/lagom.svg?branch=master)](https://travis-ci.com/lagom/lagom)
[![Open Source Helpers](https://www.codetriage.com/lagom/lagom/badges/users.svg)](https://www.codetriage.com/lagom/lagom)

# Lagom - The Reactive Microservices Framework

Lagom is a Swedish word meaning *just right, sufficient*. Microservices are about creating services that are just the right size, that is, they have just the right level of functionality and isolation to be able to adequately implement a scalable and resilient system.

Lagom focuses on ensuring that your application realizes the full potential of the [Reactive Manifesto](http://reactivemanifesto.org) while delivering a high productivity development environment, and seamless production deployment experience.

## Learn More

* [Website](https://www.lagomframework.com)
* [Download](https://www.lagomframework.com/download.html)
* [Documentation](https://www.lagomframework.com/documentation)
* [Discuss Lagom Forum](https://discuss.lagomframework.com)
* [Get help on Stack Overflow](https://stackoverflow.com/questions/ask?tags=lagom)
* [Community Gitter Chat](https://gitter.im/lagom/lagom)
* [Contributors Gitter Chat](https://gitter.im/lagom/contributors)
* [Contribution Guide](CONTRIBUTING.md)

## License

<<<<<<< HEAD
Copyright (C) 2016-2020 Lightbend Inc. (https://www.lightbend.com).
=======
Copyright (C) Lightbend Inc. (https://www.lightbend.com).
>>>>>>> 32dcaeae

Licensed under the Apache License, Version 2.0 (the "License"); you may not use this project except in compliance with the License. You may obtain a copy of the License at http://www.apache.org/licenses/LICENSE-2.0.

Unless required by applicable law or agreed to in writing, software distributed under the License is distributed on an "AS IS" BASIS, WITHOUT WARRANTIES OR CONDITIONS OF ANY KIND, either express or implied. See the License for the specific language governing permissions and limitations under the License.<|MERGE_RESOLUTION|>--- conflicted
+++ resolved
@@ -22,11 +22,7 @@
 
 ## License
 
-<<<<<<< HEAD
-Copyright (C) 2016-2020 Lightbend Inc. (https://www.lightbend.com).
-=======
 Copyright (C) Lightbend Inc. (https://www.lightbend.com).
->>>>>>> 32dcaeae
 
 Licensed under the Apache License, Version 2.0 (the "License"); you may not use this project except in compliance with the License. You may obtain a copy of the License at http://www.apache.org/licenses/LICENSE-2.0.
 
