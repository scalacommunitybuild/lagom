import java.net.InetSocketAddress
import java.nio.channels.ServerSocketChannel

import com.typesafe.sbt.SbtMultiJvm.MultiJvmKeys
import com.typesafe.sbt.SbtMultiJvm.MultiJvmKeys.MultiJvm
import com.typesafe.sbt.SbtMultiJvm.MultiJvmKeys._
import com.typesafe.tools.mima.core._
import lagom.Protobuf
import lagom.build._
import org.scalafmt.sbt.ScalafmtPlugin

// Turn off "Resolving" log messages that clutter build logs
ivyLoggingLevel in ThisBuild := UpdateLogging.Quiet

def evictionSettings: Seq[Setting[_]] = Seq(
  // This avoids a lot of dependency resolution warnings to be showed.
  // They are not required in Lagom since we have a more strict whitelist
  // of which dependencies are allowed. So it should be safe to not have
  // the build logs polluted with evictions warnings.
  evictionWarningOptions in update := EvictionWarningOptions.default
    .withWarnTransitiveEvictions(false)
    .withWarnDirectEvictions(false)
)

def overridesScalaParserCombinators = Seq(
  dependencyOverrides ++= Dependencies.scalaParserCombinatorOverrides
)

def common: Seq[Setting[_]] = releaseSettings ++ bintraySettings ++ evictionSettings ++ Seq(
  organization := "com.lightbend.lagom",
  // Must be "Apache-2.0", because bintray requires that it is a license that it knows about
  licenses := Seq(("Apache-2.0", url("http://www.apache.org/licenses/LICENSE-2.0.html"))),
  homepage := Some(url("https://www.lagomframework.com/")),
  sonatypeProfileName := "com.lightbend",
  headerLicense := Some(
    HeaderLicense.Custom(
      // When updating, keep in sync with docs/build.sbt configuration
      "Copyright (C) Lightbend Inc. <https://www.lightbend.com>"
    )
  ),
  pomExtra := {
    <scm>
      <url>https://github.com/lagom/lagom</url>
      <connection>scm:git:git@github.com:lagom/lagom.git</connection>
    </scm>
    <developers>
      <developer>
        <id>lagom</id>
        <name>Lagom Contributors</name>
        <url>https://github.com/lagom</url>
      </developer>
    </developers>
  },
  pomIncludeRepository := { _ =>
    false
  },
  concurrentRestrictions in Global += Tags.limit(Tags.Test, 1),
  scalacOptions in (Compile, doc) ++= (scalaBinaryVersion.value match {
    case "2.12" => Seq("-no-java-comments")
    case _      => Seq.empty
  }),
  // Setting javac options in common allows IntelliJ IDEA to import them automatically
  javacOptions in compile ++= Seq(
    "-encoding",
    "UTF-8",
    "-parameters",
    "-Xlint:unchecked",
    "-Xlint:deprecation"
  ) ++ akka.JavaVersion.sourceAndTarget(akka.CrossJava.Keys.fullJavaHomes.value("8")),
  LagomPublish.validatePublishSettingsSetting
)

def bintraySettings: Seq[Setting[_]] = Seq(
  bintrayOrganization := Some("lagom"),
  bintrayRepository := "sbt-plugin-releases",
  bintrayPackage := "lagom-sbt-plugin",
  bintrayReleaseOnPublish := false
)

// Customise sbt-dynver's behaviour to make it work with Lagom's tags (which aren't v-prefixed)
dynverVTagPrefix in ThisBuild := false

// Sanity-check: assert that version comes from a tag (e.g. not a too-shallow clone)
// https://github.com/dwijnand/sbt-dynver/#sanity-checking-the-version
Global / onLoad := (Global / onLoad).value.andThen { s =>
  val v = version.value
  if (dynverGitDescribeOutput.value.hasNoTags)
    throw new MessageOnlyException(
      s"Failed to derive version from git tags. Maybe run `git fetch --unshallow`? Version: $v"
    )
  s
}

def releaseSettings: Seq[Setting[_]] = Seq(
  releasePublishArtifactsAction := PgpKeys.publishSigned.value,
  releaseTagName := (version in ThisBuild).value,
  releaseProcess := {
    import ReleaseTransformations._

    Seq[ReleaseStep](
      checkSnapshotDependencies,
      releaseStepCommandAndRemaining("+publishSigned"),
      releaseStepCommand("sonatypeBundleRelease"),
      releaseStepTask(bintrayRelease in thisProjectRef.value),
      pushChanges
    )
  }
)

/**
 * sbt release's releaseStepCommand does not execute remaining commands, which sbt-doge relies on
 */
def releaseStepCommandAndRemaining(command: String): State => State = { originalState =>
  import sbt.complete.Parser

  // Capture current remaining commands
  val originalRemaining = originalState.remainingCommands

  def runCommand(command: String, state: State): State = {
    val newState = Parser.parse(command, state.combinedParser) match {
      case Right(cmd) => cmd()
      case Left(msg)  => throw sys.error(s"Invalid programmatic input:\n$msg")
    }
    if (newState.remainingCommands.isEmpty) {
      newState
    } else {
      runCommand(
        newState.remainingCommands.head.commandLine,
        newState.copy(remainingCommands = newState.remainingCommands.tail)
      )
    }
  }

  runCommand(command, originalState.copy(remainingCommands = Nil)).copy(remainingCommands = originalRemaining)
}

def publishMavenStyleSettings: Seq[Setting[_]] = Seq(
  publishMavenStyle := true,
  crossScalaVersions := Seq(Dependencies.Versions.Scala.head),
  scalaVersion := Dependencies.Versions.Scala.head,
  crossPaths := false,
)

def sonatypeSettings: Seq[Setting[_]] = Seq(
  publishTo := sonatypePublishToBundle.value,
)

def runtimeScalaSettings: Seq[Setting[_]] = Seq(
  crossScalaVersions := Dependencies.Versions.Scala,
  scalaVersion := Dependencies.Versions.Scala.head,
  // compile options
  scalacOptions in Compile ++= Seq(
    "-encoding",
    "UTF-8",
    "-target:jvm-1.8",
    "-feature",
    "-unchecked",
    "-Xlog-reflective-calls",
    "-deprecation"
  )
)

def sbtScalaSettings: Seq[Setting[_]] = Seq(
  crossScalaVersions := Dependencies.Versions.Scala,
  scalaVersion := Dependencies.Versions.Scala.head,
)

def runtimeLibCommon: Seq[Setting[_]] = common ++ sonatypeSettings ++ runtimeScalaSettings ++ Seq(
  Dependencies.validateDependenciesSetting,
  Dependencies.allowedPruneSetting,
  Dependencies.allowDependenciesSetting,
  // show full stack traces and test case durations
  testOptions in Test += Tests.Argument("-oDF"),
  // -v Log "test run started" / "test started" / "test run finished" events on log level "info" instead of "debug".
  // -a Show stack traces and exception class name for AssertionErrors.
  testOptions += Tests.Argument(TestFrameworks.JUnit, "-v", "-a")
)

val defaultMultiJvmOptions: List[String] = {
  import scala.collection.JavaConverters._
  // multinode.D= and multinode.X= makes it possible to pass arbitrary
  // -D or -X arguments to the forked jvm, e.g.
  // -Djava.net.preferIPv4Stack=true or -Dmultinode.Xmx512m
  val MultinodeJvmArgs = "multinode\\.(D|X)(.*)".r
  val knownPrefix      = Set("akka.", "lagom.")
  val properties = System.getProperties.stringPropertyNames.asScala.toList.collect {
    case MultinodeJvmArgs(a, b) =>
      val value = System.getProperty("multinode." + a + b)
      "-" + a + b + (if (value == "") "" else "=" + value)
    case key if knownPrefix.exists(pre => key.startsWith(pre)) => "-D" + key + "=" + System.getProperty(key)
  }

  "-Xmx256m" :: properties
}

def databasePortSetting: List[String] = {
  def gimmePort = {
    val serverSocket = ServerSocketChannel.open().socket()
    try {
      serverSocket.bind(new InetSocketAddress("127.0.0.1", 0))
      serverSocket.getLocalPort
    } finally serverSocket.close()
  }
  List(
    s"-Djavadsl.database.port=$gimmePort",
    s"-Dscaladsl.database.port=$gimmePort",
  )
}

def multiJvm(project: Project): Project = {
  project
    .enablePlugins(MultiJvmPlugin)
    .configs(MultiJvm)
    .settings(inConfig(MultiJvm)(ScalafmtPlugin.scalafmtConfigSettings))
    .settings {
      // change multi-jvm lib folder to reflect the scala version used during crossbuild
      // must be done using a dynamic setting because we must read crossTarget.value
      def crossbuildMultiJvm: Def.Initialize[File] = Def.settingDyn {
        val path = crossTarget.value.getName
        Def.setting {
          target.apply { targetFile =>
            new File(targetFile, path + "/multi-run-copied-libraries")
          }.value
        }
      }

      forkedTests ++
        // enabling HeaderPlugin in MultiJvm requires two sets of settings.
        // see https://github.com/sbt/sbt-header/issues/37
        headerSettings(MultiJvm) ++
        Seq(
          parallelExecution in Test := false,
          parallelExecution in MultiJvm := false,
          // -o D(report the duration of the tests) F(show full stack traces)
          // -u select the JUnit XML reporter
          scalatestOptions in MultiJvm := Seq("-oDF", "-u", (target.value / "test-reports").getAbsolutePath),
          MultiJvmKeys.jvmOptions in MultiJvm := databasePortSetting ::: defaultMultiJvmOptions,
          // tag MultiJvm tests so that we can use concurrentRestrictions to disable parallel tests
          executeTests in MultiJvm := (executeTests in MultiJvm).tag(Tags.Test).value,
          // change multi-jvm lib folder to reflect the scala version used during crossbuild
          multiRunCopiedClassLocation in MultiJvm := crossbuildMultiJvm.value
        )
    }
}

def macroCompileSettings: Seq[Setting[_]] = Seq(
  compile in Test ~= { a =>
    // Delete classes in "compile" packages after compiling.
    // These are used for compile-time tests and should be recompiled every time.
    val products = (a.asInstanceOf[sbt.internal.inc.Analysis]).relations.allProducts.toSeq ** new SimpleFileFilter(
      _.getParentFile.getName == "compile"
    )
    IO.delete(products.get)
    a
  }
)

val previousVersions = Seq("1.6.1")

val noMima = mimaPreviousArtifacts := Set.empty
val mimaSettings: Seq[Setting[_]] = {
  Seq(
    mimaPreviousArtifacts := previousVersions.map { version =>
      val suffix   = if (crossPaths.value && !sbtPlugin.value) s"_${scalaBinaryVersion.value}" else ""
      val moduleID = organization.value % s"${moduleName.value}$suffix" % version

      // For sbt plugins if that is the case for the current subproject
      val sbtBV   = (sbtBinaryVersion in pluginCrossBuild).value
      val scalaBV = (scalaBinaryVersion in pluginCrossBuild).value

      if (sbtPlugin.value) Defaults.sbtPluginExtra(moduleID, sbtBV, scalaBV)
      else moduleID
    }.toSet,
    mimaBinaryIssueFilters ++= Seq(
      // Drop sbt 0.13
      ProblemFilters.exclude[MissingClassProblem]("sbt.LagomLoad"),
      ProblemFilters.exclude[MissingClassProblem]("sbt.LagomLoad$"),
      ProblemFilters.exclude[MissingClassProblem]("com.lightbend.lagom.sbt.LagomPluginCompat"),
      ProblemFilters.exclude[MissingClassProblem]("com.lightbend.lagom.sbt.LagomReloadableServiceCompat$autoImport"),
      ProblemFilters.exclude[MissingClassProblem]("com.lightbend.lagom.sbt.DynamicProjectAdder"),
      ProblemFilters.exclude[MissingClassProblem]("com.lightbend.lagom.sbt.DynamicProjectAdder$"),
      ProblemFilters.exclude[MissingClassProblem]("com.lightbend.lagom.sbt.LagomReloadableServiceCompat"),
      ProblemFilters.exclude[MissingTypesProblem]("com.lightbend.lagom.sbt.LagomPlugin$"),
      ProblemFilters.exclude[DirectMissingMethodProblem]("com.lightbend.lagom.sbt.LagomPlugin.getPollInterval"),
      ProblemFilters.exclude[DirectMissingMethodProblem]("com.lightbend.lagom.sbt.LagomImport.getForkOptions"),
      ProblemFilters.exclude[MissingTypesProblem]("com.lightbend.lagom.sbt.LagomImport$"),
      ProblemFilters.exclude[MissingTypesProblem]("com.lightbend.lagom.sbt.LagomReloadableService$autoImport$"),
      ProblemFilters.exclude[MissingClassProblem]("com.lightbend.lagom.sbt.LagomReloadableServiceCompat$"),
      ProblemFilters.exclude[MissingClassProblem]("com.lightbend.lagom.sbt.LagomImportCompat"),
      ProblemFilters.exclude[MissingTypesProblem]("com.lightbend.lagom.sbt.run.RunSupport$"),
      ProblemFilters.exclude[MissingClassProblem]("com.lightbend.lagom.sbt.run.RunSupportCompat"),
<<<<<<< HEAD
      // Remove CassandraReadSide legacy implementation
      ProblemFilters
        .exclude[MissingClassProblem]("com.lightbend.lagom.javadsl.persistence.cassandra.CassandraReadSideProcessor"),
      ProblemFilters.exclude[DirectMissingMethodProblem](
        "com.lightbend.lagom.javadsl.persistence.cassandra.CassandraReadSide.register"
      ),
      ProblemFilters.exclude[MissingClassProblem](
        "com.lightbend.lagom.javadsl.persistence.cassandra.CassandraReadSideProcessor$EventHandlersBuilder"
      ),
      ProblemFilters.exclude[MissingClassProblem](
        "com.lightbend.lagom.javadsl.persistence.cassandra.CassandraReadSideProcessor$EventHandlers"
      ),
      ProblemFilters.exclude[MissingClassProblem](
        "com.lightbend.lagom.javadsl.persistence.cassandra.CassandraReadSideProcessor$EventHandlers$"
      ),
      ProblemFilters.exclude[DirectMissingMethodProblem](
        "com.lightbend.lagom.internal.javadsl.persistence.cassandra.CassandraReadSideImpl.register"
      ),
      ProblemFilters.exclude[MissingClassProblem](
        "com.lightbend.lagom.internal.javadsl.persistence.cassandra.LegacyCassandraReadSideHandler"
      ),
      // Upgrade to Alpakka Kafka 2.0 https://github.com/lagom/lagom/issues/2508
      // Public Scala DSL
      ProblemFilters.exclude[DirectMissingMethodProblem](
        "com.lightbend.lagom.internal.scaladsl.broker.kafka.ScaladslKafkaTopic.this"
      ),
      ProblemFilters.exclude[DirectMissingMethodProblem](
        "com.lightbend.lagom.internal.scaladsl.broker.kafka.ScaladslKafkaSubscriber.this"
      ),
      ProblemFilters.exclude[DirectMissingMethodProblem](
        "com.lightbend.lagom.internal.scaladsl.broker.kafka.KafkaTopicFactory.this"
      ),
      // Public Java DSL
      ProblemFilters.exclude[DirectMissingMethodProblem](
        "com.lightbend.lagom.javadsl.broker.kafka.KafkaTopicFactory.this"
      ),
      ProblemFilters.exclude[DirectMissingMethodProblem](
        "com.lightbend.lagom.internal.javadsl.broker.kafka.JavadslKafkaSubscriber.this"
      ),
      ProblemFilters.exclude[DirectMissingMethodProblem](
        "com.lightbend.lagom.internal.javadsl.broker.kafka.JavadslKafkaTopic.this"
      ),
      // Internal API
      ProblemFilters.exclude[MissingClassProblem](
        "com.lightbend.lagom.internal.broker.kafka.NoKafkaBrokersException"
      ),
      ProblemFilters.exclude[DirectMissingMethodProblem](
        "com.lightbend.lagom.internal.broker.kafka.KafkaSubscriberActor.props"
      ),
      ProblemFilters.exclude[DirectMissingMethodProblem](
        "com.lightbend.lagom.internal.broker.kafka.KafkaSubscriberActor.this"
      ),
      ProblemFilters.exclude[DirectMissingMethodProblem](
        "com.lightbend.lagom.internal.broker.kafka.KafkaSubscriberActor.props"
      ),
      ProblemFilters.exclude[MissingClassProblem](
        "com.lightbend.lagom.internal.broker.kafka.KafkaConfig$KafkaConfigImpl"
      ),
      ProblemFilters.exclude[MissingClassProblem](
        "com.lightbend.lagom.internal.broker.kafka.KafkaConfig"
      ),
      ProblemFilters.exclude[MissingClassProblem](
        "com.lightbend.lagom.internal.broker.kafka.KafkaConfig$"
      ),
      ProblemFilters.exclude[DirectMissingMethodProblem](
        "com.lightbend.lagom.internal.broker.kafka.Producer.startTaggedOffsetProducer"
      ),
      ProblemFilters.exclude[DirectMissingMethodProblem](
        "com.lightbend.lagom.internal.broker.kafka.TopicProducerActor.props"
      ),
      ProblemFilters.exclude[DirectMissingMethodProblem](
        "com.lightbend.lagom.internal.broker.kafka.TopicProducerActor.this"
      ),
      ProblemFilters.exclude[DirectMissingMethodProblem](
        "com.lightbend.lagom.internal.broker.kafka.Producer.startTaggedOffsetProducer"
      ),
      ProblemFilters.exclude[DirectMissingMethodProblem](
        "com.lightbend.lagom.internal.scaladsl.broker.kafka.ScaladslRegisterTopicProducers.this"
      ),
      ProblemFilters.exclude[DirectMissingMethodProblem](
        "com.lightbend.lagom.internal.javadsl.broker.kafka.JavadslRegisterTopicProducers.this"
      )
=======
>>>>>>> c776c00d
    )
  )
}

val javadslProjects = Seq[ProjectReference](
  `api-javadsl`,
  `server-javadsl`,
  `client-javadsl`,
  `broker-javadsl`,
  `kafka-client-javadsl`,
  `kafka-broker-javadsl`,
  `akka-management-javadsl`,
  `akka-discovery-service-locator-javadsl`,
  `cluster-javadsl`,
  `projection-javadsl`,
  `persistence-javadsl`,
  `persistence-cassandra-javadsl`,
  `persistence-jdbc-javadsl`,
  `persistence-jpa-javadsl`,
  `pubsub-javadsl`,
  jackson,
  `testkit-javadsl`,
  immutables,
  `integration-client-javadsl`
)

val scaladslProjects = Seq[ProjectReference](
  `api-scaladsl`,
  `client-scaladsl`,
  `broker-scaladsl`,
  `kafka-client-scaladsl`,
  `kafka-broker-scaladsl`,
  `server-scaladsl`,
  `akka-management-scaladsl`,
  `akka-discovery-service-locator-scaladsl`,
  `cluster-scaladsl`,
  `projection-scaladsl`,
  `persistence-scaladsl`,
  `persistence-cassandra-scaladsl`,
  `persistence-jdbc-scaladsl`,
  `pubsub-scaladsl`,
  `testkit-scaladsl`,
  `devmode-scaladsl`,
  `play-json`
)

val coreProjects = Seq[ProjectReference](
  `api-tools`,
  api,
  client,
  server,
  spi,
  `akka-management-core`,
  `akka-discovery-service-locator-core`,
  `cluster-core`,
  `kafka-client`,
  `kafka-broker`,
  `projection-core`,
  `persistence-core`,
  `persistence-testkit`,
  `persistence-cassandra-core`,
  `persistence-jdbc-core`,
  `testkit-core`,
  logback,
  log4j2
)

val publishScriptedDependencies = taskKey[Unit]("Publish scripted dependencies")

val otherProjects = devEnvironmentProjects ++ Seq[ProjectReference](
  `integration-tests-javadsl`,
  `integration-tests-scaladsl`,
  `macro-testkit`
)

val sbtScriptedProjects = Seq[ProjectReference](
  `sbt-scripted-tools`,
  `sbt-scripted-library`
)

lazy val root = (project in file("."))
  .settings(name := "lagom")
  .settings(runtimeLibCommon, noMima)
  .settings(
    crossScalaVersions := Nil,
    scalaVersion := Dependencies.Versions.Scala.head,
    PgpKeys.publishSigned := {},
    publishLocal := {},
    publishArtifact in Compile := false,
    publish := {}
  )
  .enablePlugins(lagom.UnidocRoot)
  .settings(UnidocRoot.settings(javadslProjects, scaladslProjects, `projection-core`))
  .aggregate((javadslProjects ++ scaladslProjects ++ coreProjects ++ otherProjects ++ sbtScriptedProjects): _*)

def SonatypeOnly      = Sonatype && PluginsAccessor.exclude(BintrayPlugin)
def RuntimeLibPlugins = SonatypeOnly && HeaderPlugin && Unidoc

lazy val api = (project in file("service/core/api"))
  .configure(withLagomVersion)
  .settings(runtimeLibCommon, mimaSettings)
  .enablePlugins(RuntimeLibPlugins)
  .settings(
    name := "lagom-api",
    Dependencies.api
  )

lazy val `api-javadsl` = (project in file("service/javadsl/api"))
  .settings(name := "lagom-javadsl-api")
  .settings(runtimeLibCommon, mimaSettings)
  .enablePlugins(RuntimeLibPlugins)
  .settings(
    Dependencies.`api-javadsl`
  )
  .dependsOn(api)

lazy val `api-scaladsl` = (project in file("service/scaladsl/api"))
  .settings(name := "lagom-scaladsl-api")
  .settings(runtimeLibCommon, mimaSettings)
  .enablePlugins(RuntimeLibPlugins)
  .settings(
    Dependencies.`api-scaladsl`
  )
  .dependsOn(api)

lazy val immutables = (project in file("immutables"))
  .settings(name := "lagom-javadsl-immutables")
  .settings(runtimeLibCommon, mimaSettings)
  .enablePlugins(RuntimeLibPlugins)
  .settings(
    Dependencies.immutables
  )

lazy val spi = (project in file("spi"))
  .settings(name := "lagom-spi")
  .settings(runtimeLibCommon, mimaSettings)
  .enablePlugins(RuntimeLibPlugins)

lazy val jackson = (project in file("jackson"))
  .settings(name := "lagom-javadsl-jackson")
  .settings(runtimeLibCommon, mimaSettings)
  .enablePlugins(RuntimeLibPlugins)
  .settings(Dependencies.jackson)
  .dependsOn(`api-javadsl`, immutables % "test->compile")

lazy val `play-json` = (project in file("play-json"))
  .settings(runtimeLibCommon, mimaSettings)
  .enablePlugins(RuntimeLibPlugins)
  .settings(
    name := "lagom-scaladsl-play-json",
    Dependencies.`play-json`
  )

lazy val `api-tools` = (project in file("api-tools"))
  .settings(runtimeLibCommon, mimaSettings)
  .enablePlugins(RuntimeLibPlugins)
  .settings(
    Dependencies.`api-tools`
  )
  .settings(overridesScalaParserCombinators)
  .dependsOn(
    spi,
    `server-javadsl`  % Test,
    `server-scaladsl` % Test
  )

lazy val client = (project in file("service/core/client"))
  .settings(runtimeLibCommon, mimaSettings)
  .enablePlugins(RuntimeLibPlugins)
  .settings(
    name := "lagom-client",
    Dependencies.client
  )
  .dependsOn(api, spi)

lazy val `client-javadsl` = (project in file("service/javadsl/client"))
  .settings(runtimeLibCommon, mimaSettings)
  .enablePlugins(RuntimeLibPlugins)
  .settings(
    name := "lagom-javadsl-client",
    Dependencies.`client-javadsl`
  )
  .dependsOn(client, `api-javadsl`, jackson)

lazy val `client-scaladsl` = (project in file("service/scaladsl/client"))
  .settings(runtimeLibCommon, mimaSettings)
  .enablePlugins(RuntimeLibPlugins)
  .settings(macroCompileSettings)
  .settings(
    name := "lagom-scaladsl-client",
    Dependencies.`client-scaladsl`
  )
  .dependsOn(client, `api-scaladsl`, `macro-testkit` % Test)

lazy val `integration-client-javadsl` = (project in file("service/javadsl/integration-client"))
  .settings(
    name := "lagom-javadsl-integration-client",
    Dependencies.`integration-client-javadsl`
  )
  .settings(runtimeLibCommon, mimaSettings)
  .enablePlugins(RuntimeLibPlugins)
  .dependsOn(`client-javadsl`, `service-registry-client-javadsl`, `kafka-client-javadsl`)

lazy val server = (project in file("service/core/server"))
  .settings(
    name := "lagom-server",
    Dependencies.server
  )
  .enablePlugins(RuntimeLibPlugins)
  .settings(runtimeLibCommon, mimaSettings)
  .dependsOn(client)

lazy val `server-javadsl` = (project in file("service/javadsl/server"))
  .settings(
    name := "lagom-javadsl-server",
    Dependencies.`server-javadsl`
  )
  .enablePlugins(RuntimeLibPlugins)
  .settings(runtimeLibCommon, mimaSettings)
  .dependsOn(`akka-management-javadsl`, server, `client-javadsl`, immutables % "provided")
  // bring jackson closer to the root of the dependency tree to prompt Maven to choose the right version
  .dependsOn(jackson)

lazy val `server-scaladsl` = (project in file("service/scaladsl/server"))
  .settings(
    name := "lagom-scaladsl-server",
    Dependencies.`server-scaladsl`
  )
  .enablePlugins(RuntimeLibPlugins)
  .settings(runtimeLibCommon, mimaSettings)
  .dependsOn(`akka-management-scaladsl`, server, `client-scaladsl`, `play-json`)

lazy val `testkit-core` = (project in file("testkit/core"))
  .settings(runtimeLibCommon, mimaSettings)
  .enablePlugins(RuntimeLibPlugins)
  .settings(
    name := "lagom-core-testkit",
    Dependencies.`testkit-core`
  )
  .settings(overridesScalaParserCombinators, forkedTests)
  .dependsOn(
    `dev-mode-ssl-support`,
    // Ideally, this would be the other way around, but it will require some more refactoring
    `persistence-testkit`
  )

lazy val `testkit-javadsl` = (project in file("testkit/javadsl"))
  .settings(runtimeLibCommon, mimaSettings, forkedTests)
  .enablePlugins(RuntimeLibPlugins)
  .settings(
    name := "lagom-javadsl-testkit",
    Dependencies.`testkit-javadsl`
  )
  .settings(overridesScalaParserCombinators)
  .dependsOn(
    `testkit-core`,
    `server-javadsl`,
    `pubsub-javadsl`,
    `broker-javadsl`,
    `dev-mode-ssl-support`,
    `persistence-core`              % "compile;test->test",
    `persistence-cassandra-javadsl` % "test->test",
    `jackson`                       % "test->test",
    `persistence-jdbc-javadsl`      % Test
  )

lazy val `testkit-scaladsl` = (project in file("testkit/scaladsl"))
  .settings(runtimeLibCommon, mimaSettings, forkedTests)
  .enablePlugins(RuntimeLibPlugins)
  .settings(overridesScalaParserCombinators)
  .settings(
    name := "lagom-scaladsl-testkit",
    Dependencies.`testkit-scaladsl`
  )
  .dependsOn(
    `testkit-core`,
    `server-scaladsl`,
    `broker-scaladsl`,
    `kafka-broker-scaladsl`,
    `dev-mode-ssl-support`,
    `persistence-core`               % "compile;test->test",
    `persistence-scaladsl`           % "compile;test->test",
    `persistence-cassandra-scaladsl` % "compile->test;test->test",
    `persistence-jdbc-scaladsl`      % Test
  )

lazy val `integration-tests-javadsl` = (project in file("service/javadsl/integration-tests"))
  .settings(runtimeLibCommon, noMima, forkedTests)
  .enablePlugins(HeaderPlugin)
  .settings(
    name := "lagom-javadsl-integration-tests",
    Dependencies.`integration-tests-javadsl`,
    PgpKeys.publishSigned := {},
    publish := {}
  )
  .dependsOn(
    `server-javadsl`,
    `persistence-cassandra-javadsl`,
    `pubsub-javadsl`,
    `testkit-javadsl`,
    logback,
    `integration-client-javadsl`
  )

lazy val `integration-tests-scaladsl` = (project in file("service/scaladsl/integration-tests"))
  .settings(runtimeLibCommon, noMima, forkedTests)
  .enablePlugins(HeaderPlugin)
  .settings(
    name := "lagom-scaladsl-integration-tests",
    Dependencies.`integration-tests-scaladsl`,
    PgpKeys.publishSigned := {},
    publish := {}
  )
  .dependsOn(`server-scaladsl`, logback, `testkit-scaladsl`)

// for forked tests
def forkedTests: Seq[Setting[_]] = Seq(
  fork in Test := true,
  concurrentRestrictions in Global += Tags.limit(Tags.Test, 1),
  javaOptions in Test ++= Seq("-Xms256M", "-Xmx512M"),
  testGrouping in Test := singleTestsGrouping((definedTests in Test).value)
)

// group tests, a single test per group
def singleTestsGrouping(tests: Seq[TestDefinition]) = {
  // We could group non Cassandra tests into another group
  // to avoid new JVM for each test, see http://www.scala-sbt.org/release/docs/Testing.html
  val javaOptions = Vector("-Xms256M", "-Xmx512M")
  tests.map { test =>
    Tests.Group(
      name = test.name,
      tests = Seq(test),
      runPolicy = Tests.SubProcess(ForkOptions().withRunJVMOptions(javaOptions))
    )
  }
}

lazy val `akka-discovery-service-locator-core` = (project in file("akka-service-locator/core"))
  .settings(runtimeLibCommon, mimaSettings)
  .enablePlugins(RuntimeLibPlugins)
  .settings(
    name := "lagom-akka-discovery-service-locator-core",
    Dependencies.`lagom-akka-discovery-service-locator-core`
  )

lazy val `akka-discovery-service-locator-javadsl` = (project in file("akka-service-locator/javadsl"))
  .dependsOn(`akka-discovery-service-locator-core`)
  .dependsOn(`client-javadsl`)
  .settings(runtimeLibCommon, mimaSettings)
  .enablePlugins(RuntimeLibPlugins)
  .settings(
    name := "lagom-javadsl-akka-discovery-service-locator"
  )

lazy val `akka-discovery-service-locator-scaladsl` = (project in file("akka-service-locator/scaladsl"))
  .dependsOn(`akka-discovery-service-locator-core`)
  .dependsOn(`client-scaladsl`)
  .settings(runtimeLibCommon, mimaSettings)
  .enablePlugins(RuntimeLibPlugins)
  .settings(
    name := "lagom-scaladsl-akka-discovery-service-locator",
    Dependencies.`lagom-akka-discovery-service-locator-scaladsl`
  )
  .dependsOn(`testkit-scaladsl` % Test)

lazy val `akka-management-core` = (project in file("akka-management/core"))
  .settings(runtimeLibCommon, mimaSettings)
  .enablePlugins(RuntimeLibPlugins)
  .settings(
    name := "lagom-akka-management-core",
    Dependencies.`akka-management-core`
  )
lazy val `akka-management-javadsl` = (project in file("akka-management/javadsl"))
  .dependsOn(`akka-management-core`)
  .settings(runtimeLibCommon, mimaSettings)
  .enablePlugins(RuntimeLibPlugins)
  .settings(
    name := "lagom-akka-management-javadsl",
    Dependencies.`akka-management-javadsl`
  )
lazy val `akka-management-scaladsl` = (project in file("akka-management/scaladsl"))
  .dependsOn(`akka-management-core`)
  .settings(runtimeLibCommon, mimaSettings)
  .enablePlugins(RuntimeLibPlugins)
  .settings(
    name := "lagom-akka-management-scaladsl",
    Dependencies.`akka-management-scaladsl`
  )

lazy val `cluster-core` = (project in file("cluster/core"))
  .configure(withLagomVersion)
  .dependsOn(`akka-management-core`)
  .settings(runtimeLibCommon, mimaSettings, Protobuf.settings)
  .enablePlugins(RuntimeLibPlugins)
  .settings(
    name := "lagom-cluster-core",
    Dependencies.`cluster-core`
  )
  .configure(multiJvm)

lazy val `cluster-javadsl` = (project in file("cluster/javadsl"))
  .dependsOn(`akka-management-javadsl`, `cluster-core`, jackson)
  .settings(runtimeLibCommon, mimaSettings)
  .enablePlugins(RuntimeLibPlugins)
  .settings(
    name := "lagom-javadsl-cluster",
    Dependencies.`cluster-javadsl`
  )

lazy val `cluster-scaladsl` = (project in file("cluster/scaladsl"))
  .dependsOn(`akka-management-scaladsl`, `cluster-core`, `play-json`)
  .settings(runtimeLibCommon, mimaSettings)
  .enablePlugins(RuntimeLibPlugins)
  .settings(
    name := "lagom-scaladsl-cluster",
    Dependencies.`cluster-scaladsl`
  )

lazy val `pubsub-javadsl` = (project in file("pubsub/javadsl"))
  .dependsOn(
    `cluster-core` % "compile;multi-jvm->multi-jvm",
    `cluster-javadsl`
  )
  .settings(runtimeLibCommon, mimaSettings)
  .enablePlugins(RuntimeLibPlugins)
  .settings(
    name := "lagom-javadsl-pubsub",
    Dependencies.`pubsub-javadsl`
  )
  .configure(multiJvm)

lazy val `pubsub-scaladsl` = (project in file("pubsub/scaladsl"))
  .dependsOn(
    `cluster-core` % "compile;multi-jvm->multi-jvm",
    `cluster-scaladsl`
  )
  .settings(runtimeLibCommon, mimaSettings)
  .enablePlugins(RuntimeLibPlugins)
  .settings(
    name := "lagom-scaladsl-pubsub",
    Dependencies.`pubsub-scaladsl`
  )
  .configure(multiJvm)

lazy val `projection-core` = (project in file("projection/core"))
  .dependsOn(
    `cluster-core` % "compile;multi-jvm->multi-jvm",
    logback        % Test
  )
  .settings(runtimeLibCommon, mimaSettings, Protobuf.settings)
  .enablePlugins(RuntimeLibPlugins)
  .settings(
    name := "lagom-projection-core",
    Dependencies.`projection-core`
  )
  .configure(multiJvm)

lazy val `projection-scaladsl` = (project in file("projection/scaladsl"))
  .dependsOn(`projection-core`, `cluster-scaladsl`, logback % Test)
  .settings(runtimeLibCommon, mimaSettings)
  .enablePlugins(RuntimeLibPlugins)
  .settings(
    name := "lagom-scaladsl-projection",
    Dependencies.`projection-scaladsl`
  )

lazy val `projection-javadsl` = (project in file("projection/javadsl"))
  .dependsOn(`projection-core`, `cluster-javadsl`, logback % Test)
  .settings(runtimeLibCommon, mimaSettings)
  .enablePlugins(RuntimeLibPlugins)
  .settings(
    name := "lagom-javadsl-projection",
    Dependencies.`projection-javadsl`
  )

lazy val `persistence-core` = (project in file("persistence/core"))
  .dependsOn(`cluster-core` % "compile;test->test", logback % Test)
  .settings(runtimeLibCommon, mimaSettings, Protobuf.settings)
  .enablePlugins(RuntimeLibPlugins)
  .settings(
    name := "lagom-persistence-core",
    Dependencies.`persistence-core`
  )

lazy val `persistence-testkit` = (project in file("persistence/testkit"))
  .settings(runtimeLibCommon, mimaSettings)
  .enablePlugins(RuntimeLibPlugins)
  .settings(
    name := "lagom-persistence-testkit",
    Dependencies.`persistence-testkit`
  )

lazy val `persistence-javadsl` = (project in file("persistence/javadsl"))
  .settings(
    name := "lagom-javadsl-persistence",
    Dependencies.`persistence-javadsl`
  )
  .dependsOn(
    `persistence-core` % "compile;test->test",
    `persistence-testkit`,
    jackson,
    `cluster-core` % "compile;multi-jvm->multi-jvm",
    `cluster-javadsl`,
    `projection-javadsl`
  )
  .settings(runtimeLibCommon, mimaSettings, Protobuf.settings)
  .enablePlugins(RuntimeLibPlugins)
  .configure(multiJvm)

lazy val `persistence-scaladsl` = (project in file("persistence/scaladsl"))
  .settings(
    name := "lagom-scaladsl-persistence",
    Dependencies.`persistence-scaladsl`
  )
  .dependsOn(
    `persistence-core` % "compile;test->test",
    `persistence-testkit`,
    `play-json`,
    `cluster-core` % "compile;multi-jvm->multi-jvm",
    `cluster-scaladsl`,
    `projection-scaladsl`
  )
  .settings(runtimeLibCommon, mimaSettings, Protobuf.settings)
  .enablePlugins(RuntimeLibPlugins)
  .configure(multiJvm)

lazy val `persistence-cassandra-core` = (project in file("persistence-cassandra/core"))
  .dependsOn(`persistence-core` % "compile;test->test")
  .settings(runtimeLibCommon, mimaSettings)
  .enablePlugins(RuntimeLibPlugins)
  .settings(
    name := "lagom-persistence-cassandra-core",
    Dependencies.`persistence-cassandra-core`
  )

lazy val `persistence-cassandra-javadsl` = (project in file("persistence-cassandra/javadsl"))
  .settings(
    name := "lagom-javadsl-persistence-cassandra",
    Dependencies.`persistence-cassandra-javadsl`
  )
  .dependsOn(
    `persistence-core`           % "compile;test->test",
    `persistence-javadsl`        % "compile;test->test;multi-jvm->multi-jvm",
    `persistence-cassandra-core` % "compile;test->test",
    `api-javadsl`
  )
  .settings(runtimeLibCommon, mimaSettings)
  .enablePlugins(RuntimeLibPlugins)
  .configure(multiJvm)

lazy val `persistence-cassandra-scaladsl` = (project in file("persistence-cassandra/scaladsl"))
  .settings(
    name := "lagom-scaladsl-persistence-cassandra",
    Dependencies.`persistence-cassandra-scaladsl`
  )
  .dependsOn(
    `persistence-core`           % "compile;test->test",
    `persistence-scaladsl`       % "compile;test->test;multi-jvm->multi-jvm",
    `persistence-cassandra-core` % "compile;test->test",
    `api-scaladsl`
  )
  .settings(runtimeLibCommon, mimaSettings)
  .enablePlugins(RuntimeLibPlugins)
  .configure(multiJvm)

lazy val `persistence-jdbc-core` = (project in file("persistence-jdbc/core"))
  .dependsOn(
    `persistence-core` % "compile;test->test"
  )
  .settings(runtimeLibCommon, mimaSettings, forkedTests)
  .enablePlugins(RuntimeLibPlugins)
  .settings(
    name := "lagom-persistence-jdbc-core",
    Dependencies.`persistence-jdbc-core`
  )
  .configure(multiJvm)

lazy val `persistence-jdbc-javadsl` = (project in file("persistence-jdbc/javadsl"))
  .settings(
    name := "lagom-javadsl-persistence-jdbc",
    Dependencies.`persistence-jdbc-javadsl`
  )
  .dependsOn(
    `persistence-jdbc-core` % "compile;test->test",
    `persistence-core`      % "compile;test->test",
    `persistence-javadsl`   % "compile;test->test;multi-jvm->multi-jvm"
  )
  .settings(runtimeLibCommon, mimaSettings, forkedTests)
  .enablePlugins(RuntimeLibPlugins)
  .configure(multiJvm)

lazy val `persistence-jdbc-scaladsl` = (project in file("persistence-jdbc/scaladsl"))
  .settings(
    name := "lagom-scaladsl-persistence-jdbc",
    Dependencies.`persistence-jdbc-scaladsl`
  )
  .dependsOn(
    `persistence-jdbc-core` % "compile;test->test",
    `persistence-core`      % "compile;test->test",
    `persistence-scaladsl`  % "compile;test->test;multi-jvm->multi-jvm"
  )
  .settings(runtimeLibCommon, mimaSettings, forkedTests)
  .enablePlugins(RuntimeLibPlugins)
  .configure(multiJvm)

lazy val `persistence-jpa-javadsl` = (project in file("persistence-jpa/javadsl"))
  .dependsOn(`persistence-jdbc-javadsl` % "compile;test->test")
  .settings(runtimeLibCommon, mimaSettings, forkedTests)
  .enablePlugins(RuntimeLibPlugins)
  .settings(
    name := "lagom-javadsl-persistence-jpa",
    Dependencies.`persistence-jpa-javadsl`,
    Dependencies.allowedDependencies ++= Dependencies.JpaTestWhitelist
  )

lazy val `broker-javadsl` = (project in file("service/javadsl/broker"))
  .enablePlugins(RuntimeLibPlugins)
  .settings(
    name := "lagom-javadsl-broker",
    Dependencies.`broker-javadsl`
  )
  .settings(runtimeLibCommon, mimaSettings)
  .dependsOn(`api-javadsl`, `persistence-javadsl`)

lazy val `broker-scaladsl` = (project in file("service/scaladsl/broker"))
  .enablePlugins(RuntimeLibPlugins)
  .settings(
    name := "lagom-scaladsl-broker",
    Dependencies.`broker-scaladsl`
  )
  .settings(runtimeLibCommon, mimaSettings)
  .dependsOn(`api-scaladsl`, `persistence-scaladsl`)

lazy val `kafka-client` = (project in file("service/core/kafka/client"))
  .enablePlugins(RuntimeLibPlugins)
  .settings(runtimeLibCommon, mimaSettings, forkedTests)
  .settings(
    name := "lagom-kafka-client",
    Dependencies.`kafka-client`
  )
  .dependsOn(`api`)

lazy val `kafka-client-javadsl` = (project in file("service/javadsl/kafka/client"))
  .enablePlugins(RuntimeLibPlugins)
  .settings(runtimeLibCommon, mimaSettings)
  .settings(
    name := "lagom-javadsl-kafka-client",
    Dependencies.`kafka-client-javadsl`
  )
  .dependsOn(`api-javadsl`, `kafka-client`)

lazy val `kafka-client-scaladsl` = (project in file("service/scaladsl/kafka/client"))
  .enablePlugins(RuntimeLibPlugins)
  .settings(
    name := "lagom-scaladsl-kafka-client",
    Dependencies.`kafka-client-scaladsl`
  )
  .settings(runtimeLibCommon, mimaSettings)
  .dependsOn(`api-scaladsl`, `kafka-client`)

lazy val `kafka-broker` = (project in file("service/core/kafka/server"))
  .enablePlugins(RuntimeLibPlugins)
  .settings(
    mimaSettings,
    name := "lagom-kafka-broker",
    Dependencies.`kafka-broker`
  )
  .settings(runtimeLibCommon)
  .dependsOn(`api`, `persistence-core`, `projection-core`, `kafka-client`)

lazy val `kafka-broker-javadsl` = (project in file("service/javadsl/kafka/server"))
  .enablePlugins(RuntimeLibPlugins)
  .settings(runtimeLibCommon, mimaSettings, forkedTests)
  .settings(
    name := "lagom-javadsl-kafka-broker",
    Dependencies.`kafka-broker-javadsl`,
    generateKafkaServerClasspathForTests("com.lightbend.lagom.internal.javadsl.broker.kafka"),
  )
  .dependsOn(
    `broker-javadsl`,
    `kafka-broker`,
    `kafka-client-javadsl`,
    `server-javadsl`,
    logback             % Test,
    `server-containers` % Test,
  )

lazy val `kafka-broker-scaladsl` = (project in file("service/scaladsl/kafka/server"))
  .enablePlugins(RuntimeLibPlugins)
  .settings(runtimeLibCommon, mimaSettings, forkedTests)
  .settings(
    name := "lagom-scaladsl-kafka-broker",
    Dependencies.`kafka-broker-scaladsl`,
    generateKafkaServerClasspathForTests("com.lightbend.lagom.scaladsl.kafka.broker"),
  )
  .dependsOn(
    `broker-scaladsl`,
    `kafka-broker`,
    `kafka-client-scaladsl`,
    `server-scaladsl`,
    logback             % Test,
    `server-containers` % Test,
  )

lazy val logback = (project in file("logback"))
  .enablePlugins(RuntimeLibPlugins)
  .settings(runtimeLibCommon, mimaSettings)
  .settings(
    name := "lagom-logback",
    Dependencies.logback
  )
  .settings(overridesScalaParserCombinators)

lazy val log4j2 = (project in file("log4j2"))
  .enablePlugins(RuntimeLibPlugins)
  .settings(runtimeLibCommon, mimaSettings)
  .settings(
    name := "lagom-log4j2",
    Dependencies.log4j2
  )
  .settings(overridesScalaParserCombinators)

lazy val devEnvironmentProjects = Seq[ProjectReference](
  `reloadable-server`,
  `build-tool-support`,
  `sbt-build-tool-support`,
  `sbt-plugin`,
  `maven-plugin`,
  `dev-mode-ssl-support`,
  `service-locator`,
  `service-registration-javadsl`,
  `cassandra-server`,
  `play-integration-javadsl`,
  `service-registry-client-core`,
  `devmode-scaladsl`,
  `service-registry-client-javadsl`,
  `maven-java-archetype`,
  `maven-dependencies`,
  `server-containers`,
  `kafka-server`
)

lazy val `dev-environment` = (project in file("dev"))
  .settings(name := "lagom-dev")
  .settings(common, noMima)
  .enablePlugins(HeaderPlugin)
  .aggregate(devEnvironmentProjects: _*)
  .settings(
    crossScalaVersions := Nil,
    scalaVersion := Dependencies.Versions.Scala.head,
    PgpKeys.publishSigned := {},
    publishLocal := {},
    publishArtifact in Compile := false,
    publish := {}
  )

lazy val `reloadable-server` = (project in file("dev") / "reloadable-server")
  .settings(runtimeLibCommon, mimaSettings)
  .enablePlugins(RuntimeLibPlugins)
  .settings(
    name := "lagom-reloadable-server",
    Dependencies.`reloadable-server`
  )
  .settings(overridesScalaParserCombinators)
  .dependsOn(`dev-mode-ssl-support`)

lazy val `server-containers` = (project in file("dev") / "server-containers")
  .enablePlugins(HeaderPlugin, SonatypeOnly)
  .settings(
    common,
    mimaSettings,
    runtimeScalaSettings,
    name := "lagom-server-containers",
    resolvers += Resolver.sbtPluginRepo("releases"), // weird sbt-pgp/lagom docs/vegemite issue
    Dependencies.`server-containers`,
    publishMavenStyle := true,
    sonatypeSettings,
    // must support both 2.10 for sbt 0.13 and 2.13 for 2.13 tests
    crossScalaVersions := (Dependencies.Versions.Scala ++ Dependencies.Versions.SbtScala).distinct,
  )

def withLagomVersion(p: Project): Project =
  p.settings(
    sourceGenerators in Compile += Def.task {
      Generators.version(
        version.value,
        Dependencies.Versions.Akka,
        Dependencies.Versions.AkkaHttp,
        Dependencies.Versions.Play,
        (sourceManaged in Compile).value
      )
    }.taskValue,
  )

def sharedBuildToolSupportSetup(p: Project): Project =
  withLagomVersion(p)
    .enablePlugins(HeaderPlugin, SonatypeOnly)
    .settings(sonatypeSettings, common, mimaSettings)
    .settings(
      name := s"lagom-${thisProject.value.id}",
      Dependencies.`build-tool-support`,
    )
    .dependsOn(`server-containers`)

lazy val `build-tool-support` = (project in file("dev") / "build-tool-support")
  .configure(sharedBuildToolSupportSetup)
  .settings(
    publishMavenStyle := true,
    crossScalaVersions := Seq(Dependencies.Versions.Scala.head),
    scalaVersion := Dependencies.Versions.Scala.head,
    crossPaths := false,
  )

// This is almost the same as `build-tool-support`, but targeting sbt
// while `build-tool-support` targets Maven and possibly other build
// systems. We did something similar for routes compiler in Play:
//
// https://github.com/playframework/playframework/blob/2.6.7/framework/build.sbt#L27-L40
lazy val `sbt-build-tool-support` = (project in file("dev") / "build-tool-support")
  .configure(sharedBuildToolSupportSetup)
  .settings(
    crossScalaVersions := Dependencies.Versions.SbtScala,
    scalaVersion := Dependencies.Versions.SbtScala.head,
    sbtVersion in pluginCrossBuild := Dependencies.Versions.TargetSbt1,
    sbtPlugin := true,
    scriptedDependencies := (()),
    target := target.value / "lagom-sbt-build-tool-support",
  )

lazy val `sbt-plugin` = (project in file("dev") / "sbt-plugin")
  .settings(common, mimaSettings, scriptedSettings)
  .enablePlugins(HeaderPlugin, BintrayPlugin && PluginsAccessor.exclude(Sonatype), SbtPlugin)
  .settings(
    name := "lagom-sbt-plugin",
    crossScalaVersions := Dependencies.Versions.SbtScala,
    scalaVersion := Dependencies.Versions.SbtScala.head,
    sbtVersion in pluginCrossBuild := Dependencies.Versions.TargetSbt1,
    Dependencies.`sbt-plugin`,
    libraryDependencies ++= Seq(
      Defaults
        .sbtPluginExtra(
          "com.typesafe.play" % "sbt-plugin" % Dependencies.Versions.Play,
          CrossVersion.binarySbtVersion((sbtVersion in pluginCrossBuild).value),
          CrossVersion.binaryScalaVersion(scalaVersion.value)
        )
        .exclude("org.slf4j", "slf4j-simple")
    ),
    // This ensure that files in sbt-test are also included
    headerSources in Compile ++= (sbtTestDirectory.value ** ("*.scala" || "*.java")).get,
    scriptedDependencies := (()),
    publishScriptedDependencies := {
      // core projects
      val () = (publishLocal in `akka-management-core`).value
      val () = (publishLocal in `akka-management-javadsl`).value
      val () = (publishLocal in `akka-management-scaladsl`).value
      val () = (publishLocal in `api`).value
      val () = (publishLocal in `api-javadsl`).value
      val () = (publishLocal in `api-scaladsl`).value
      val () = (publishLocal in `client`).value
      val () = (publishLocal in `client-javadsl`).value
      val () = (publishLocal in `client-scaladsl`).value
      val () = (publishLocal in `cluster-core`).value
      val () = (publishLocal in `cluster-javadsl`).value
      val () = (publishLocal in `cluster-scaladsl`).value
      val () = (publishLocal in `projection-core`).value
      val () = (publishLocal in `projection-scaladsl`).value
      val () = (publishLocal in `projection-javadsl`).value
      val () = (publishLocal in `immutables`).value
      val () = (publishLocal in `jackson`).value
      val () = (publishLocal in `logback`).value
      val () = (publishLocal in `persistence-core`).value
      val () = (publishLocal in `persistence-javadsl`).value
      val () = (publishLocal in `persistence-scaladsl`).value
      val () = (publishLocal in `persistence-testkit`).value
      val () = (publishLocal in `persistence-cassandra-core`).value
      val () = (publishLocal in `persistence-cassandra-javadsl`).value
      val () = (publishLocal in `persistence-cassandra-scaladsl`).value
      val () = (publishLocal in `persistence-jdbc-core`).value
      val () = (publishLocal in `persistence-jdbc-scaladsl`).value
      val () = (publishLocal in `persistence-jdbc-javadsl`).value
      val () = (publishLocal in `persistence-jpa-javadsl`).value
      val () = (publishLocal in `play-json`).value
      val () = (publishLocal in `server`).value
      val () = (publishLocal in `server-javadsl`).value
      val () = (publishLocal in `server-scaladsl`).value
      val () = (publishLocal in `spi`).value
      val () = (publishLocal in `testkit-core`).value
      val () = (publishLocal in `broker-javadsl`).value
      val () = (publishLocal in `broker-scaladsl`).value
      val () = (publishLocal in `kafka-broker`).value
      val () = (publishLocal in `kafka-client`).value
      val () = (publishLocal in `kafka-broker-scaladsl`).value
      val () = (publishLocal in `kafka-client-scaladsl`).value
      val () = (publishLocal in `pubsub-javadsl`).value
      val () = (publishLocal in `pubsub-scaladsl`).value
      val () = (publishLocal in `testkit-javadsl`).value
      val () = (publishLocal in `testkit-scaladsl`).value

      // dev service registry
      val () = (publishLocal in `devmode-scaladsl`).value
      val () = (publishLocal in `play-integration-javadsl`).value
      val () = (publishLocal in `service-locator`).value
      val () = (publishLocal in `service-registration-javadsl`).value
      val () = (publishLocal in `service-registry-client-core`).value
      val () = (publishLocal in `service-registry-client-javadsl`).value

      // dev environment projects
      val () = (publishLocal in `cassandra-server`).value
      val () = (publishLocal in `dev-mode-ssl-support`).value
      val () = (publishLocal in `kafka-server`).value
      val () = (publishLocal in `reloadable-server`).value
      val () = (publishLocal in `server-containers`).value
      val () = (publishLocal in `sbt-build-tool-support`).value
      val () = publishLocal.value

      // sbt scripted projects
      val () = (publishLocal in `sbt-scripted-library`).value
      val () = (publishLocal in LocalProject("sbt-scripted-tools")).value
    },
    publishTo := {
      val old = publishTo.value
      if (isSnapshot.value) {
        // Bintray doesn't support publishing snapshots, publish to Sonatype snapshots instead
        Some(Opts.resolver.sonatypeSnapshots)
      } else old
    },
    publishMavenStyle := isSnapshot.value
  )
  .dependsOn(`sbt-build-tool-support`)

lazy val `maven-plugin` = (project in file("dev") / "maven-plugin")
  .enablePlugins(lagom.SbtMavenPlugin, HeaderPlugin, SonatypeOnly, Unidoc)
  .settings(sonatypeSettings, common, mimaSettings, publishMavenStyleSettings)
  .settings(
    name := "Lagom Maven Plugin",
    description := "Provides Lagom development environment support to maven.",
    Dependencies.`maven-plugin`,
    mavenClasspath := (externalDependencyClasspath in (`maven-launcher`, Compile)).value.map(_.data),
    // This ensure that files in maven-test are also included
    headerSources in Compile ++= (sourceDirectory.value / "maven-test" ** ("*.scala" || "*.java")).get,
    mavenTestArgs := Seq(
      "-Xmx768m",
      "-XX:MaxMetaspaceSize=384m",
      "-Dhttps.protocols=TLSv1,TLSv1.1,TLSv1.2", // avoid TLS 1.3 => issues w/ jdk 11
      s"-Dlagom.version=${version.value}",
      s"-DarchetypeVersion=${version.value}",
      "-Dorg.slf4j.simpleLogger.showLogName=false",
      "-Dorg.slf4j.simpleLogger.showThreadName=false"
    ),
    pomExtra ~= (existingPomExtra => {
      existingPomExtra ++
        <prerequisites>
          <maven>{CrossVersion.partialVersion(Dependencies.Versions.Maven).get.productIterator.mkString(".")}</maven>
        </prerequisites>
    })
  )
  .dependsOn(`build-tool-support`)

lazy val `maven-launcher` = (project in file("dev") / "maven-launcher")
  .settings(
    sbtScalaSettings,
    name := "lagom-maven-launcher",
    description := "Dummy project, exists only to resolve the maven launcher classpath",
    Dependencies.`maven-launcher`
  )

def scriptedSettings: Seq[Setting[_]] =
  Seq(scriptedLaunchOpts += s"-Dproject.version=${version.value}") ++
    Seq(
      scripted := scripted.tag(Tags.Test).evaluated,
      scriptedBufferLog := false,
      scriptedLaunchOpts ++= Seq(
        "-Xmx512m",
        "-XX:MaxMetaspaceSize=512m",
        "-Dscala.version=" + sys.props
          .get("scripted.scala.version")
          .getOrElse((scalaVersion in `reloadable-server`).value),
        s"-Dsbt.boot.directory=${file(sys.props("user.home")) / ".sbt" / "boot"}",
      ) ++ sys.props.get("lagom.build.akka.version").map(v => s"-Dlagom.build.akka.version=$v").toSeq
    )

def archetypeVariables(lagomVersion: String) = Map(
  "LAGOM-VERSION" -> lagomVersion
)

val ArchetypeVariablePattern = "%([A-Z-]+)%".r

def archetypeProject(archetypeName: String) =
  Project(s"maven-$archetypeName-archetype", file("dev") / "archetypes" / s"maven-$archetypeName")
    .enablePlugins(HeaderPlugin, SonatypeOnly)
    .settings(sonatypeSettings, common, mimaSettings, sbtScalaSettings, publishMavenStyleSettings)
    .settings(
      name := s"maven-archetype-lagom-$archetypeName",
      autoScalaLibrary := false,
      copyResources in Compile := {
        val pomFile = (classDirectory in Compile).value / "archetype-resources" / "pom.xml"
        if (pomFile.exists()) {
          val pomXml    = IO.read(pomFile)
          val variables = archetypeVariables(version.value)
          val newPomXml = ArchetypeVariablePattern.replaceAllIn(
            pomXml,
            m =>
              variables.get(m.group(1)) match {
                case Some(replacement) => replacement
                case None              => m.matched
              }
          )
          IO.write(pomFile, newPomXml)
        }
        (copyResources in Compile).value
      },
      unmanagedResources in Compile := {
        val gitIgnoreFiles = (unmanagedResourceDirectories in Compile).value.flatMap { dirs =>
          (dirs ** (".gitignore")).get
        }
        (unmanagedResources in Compile).value ++ gitIgnoreFiles
      },
      // Don't force copyright headers in Maven archetypes
      excludeFilter in headerResources := "*"
    )

lazy val `maven-java-archetype` = archetypeProject("java")
lazy val `maven-dependencies` = (project in file("dev") / "maven-dependencies")
  .enablePlugins(HeaderPlugin, SonatypeOnly)
  .settings(sonatypeSettings, common, noMima, sbtScalaSettings, publishMavenStyleSettings)
  .settings(
    name := "lagom-maven-dependencies",
    autoScalaLibrary := false,
    pomExtra := pomExtra.value :+ {
      val lagomDeps = Def.settingDyn {
        // all Lagom artifacts are cross compiled
        (javadslProjects ++ coreProjects).map {
          project =>
            Def.setting {
              val artifactName = (artifact in project).value.name

              Dependencies.Versions.Scala.map {
                supportedVersion =>
                  // we are sure this won't be a None
                  val crossFunc =
                    CrossVersion(Binary(), supportedVersion, CrossVersion.binaryScalaVersion(supportedVersion)).get
                  // convert artifactName to match the desired scala version
                  val artifactId = crossFunc(artifactName)

                  <dependency>
                  <groupId>{(organization in project).value}</groupId>
                  <artifactId>{artifactId}</artifactId>
                  <version>{(version in project).value}</version>
                </dependency>
              }
            }
        }.join
      }.value

      <dependencyManagement>
          <dependencies>
            {lagomDeps}
            {
        // here we generate all non-Lagom dependencies
        // some are cross compiled, others are simply java deps.
        Dependencies.AllowedDependencies.value
        // remove any scala-lang deps, they must be included transitively
          .filterNot(_.organization.startsWith("org.scala-lang"))
          .map {
            dep =>
              // bloody hack! We first need to discovery if a module is a scala deps or not
              val moduleCrossVersion = CrossVersion(dep.crossVersion, scalaVersion.value, scalaBinaryVersion.value)

              if (moduleCrossVersion.isEmpty) {
                // if not a Scala dependency, add it as is
                <dependency>
                        <groupId>{dep.organization}</groupId>
                        <artifactId>{dep.name}</artifactId>
                        <version>{dep.revision}</version>
                      </dependency>
              } else {
                // if it's a Scala dependency,
                // generate <dependency> block for each supported scala version
                Dependencies.Versions.Scala.map {
                  supportedVersion =>
                    val crossDep =
                      CrossVersion(supportedVersion, CrossVersion.binaryScalaVersion(supportedVersion))(dep)
                    <dependency>
                          <groupId>{crossDep.organization}</groupId>
                          <artifactId>{crossDep.name}</artifactId>
                          <version>{crossDep.revision}</version>
                        </dependency>
                }
              }
          }
      }
          </dependencies>
        </dependencyManagement>
    },
    // This disables creating jar, source jar and javadocs, and will cause the packaging type to be "pom" when the
    // pom is created
    Classpaths.defaultPackageKeys.map(key => publishArtifact in key := false),
  )

// This project doesn't get aggregated, it is only executed by the sbt-plugin scripted dependencies
lazy val `sbt-scripted-tools` = (project in file("dev") / "sbt-scripted-tools")
  .enablePlugins(HeaderPlugin, SonatypeOnly)
  .settings(sonatypeSettings, common, mimaSettings)
  .settings(
    name := "lagom-sbt-scripted-tools",
    sbtPlugin := true,
    scriptedDependencies := (()),
    crossScalaVersions := Dependencies.Versions.SbtScala,
    scalaVersion := Dependencies.Versions.SbtScala.head,
    sbtVersion in pluginCrossBuild := Dependencies.Versions.TargetSbt1,
  )
  .dependsOn(`sbt-plugin`)

// This project also get aggregated, it is only executed by the sbt-plugin scripted dependencies
lazy val `sbt-scripted-library` = (project in file("dev") / "sbt-scripted-library")
  .settings(runtimeLibCommon, noMima)
  .settings(
    name := "lagom-sbt-scripted-library",
    PgpKeys.publishSigned := {},
    publish := {}
  )
  .dependsOn(`server-javadsl`)

lazy val `service-locator` = (project in file("dev") / "service-registry" / "service-locator")
  .settings(runtimeLibCommon, mimaSettings)
  .enablePlugins(RuntimeLibPlugins)
  .settings(
    name := "lagom-service-locator",
    Dependencies.`service-locator`,
    // Need to ensure that the service locator uses the Lagom dependency management
    pomExtra := pomExtra.value :+ {
      <dependencyManagement>
        <dependencies>
          <dependency>
            <groupId>{organization.value}</groupId>
            <artifactId>lagom-maven-dependencies</artifactId>
            <version>{version.value}</version>
            <scope>import</scope>
            <type>pom</type>
          </dependency>
        </dependencies>
      </dependencyManagement>
    }
  )
  .dependsOn(
    `server-javadsl`,
    logback,
    `service-registry-client-javadsl`,
    `dev-mode-ssl-support`,
    `play-json`        % "compile -> test",
    `jackson`          % "compile -> test",
    `devmode-scaladsl` % "compile -> test"
  )

lazy val `dev-mode-ssl-support` = (project in file("dev") / "dev-mode-ssl-support")
  .settings(
    name := "lagom-dev-mode-ssl-support",
    Dependencies.`dev-mode-ssl-support`
  )
  .settings(runtimeLibCommon, mimaSettings, overridesScalaParserCombinators)
  .enablePlugins(RuntimeLibPlugins)

lazy val `service-registry-client-core` = (project in file("dev") / "service-registry" / "client-core")
  .settings(
    name := "lagom-service-registry-client-core",
    Dependencies.`service-registry-client-core`
  )
  .settings(runtimeLibCommon, mimaSettings, overridesScalaParserCombinators)
  .enablePlugins(RuntimeLibPlugins)
  .dependsOn(logback % Test)

lazy val `service-registry-client-javadsl` = (project in file("dev") / "service-registry" / "client-javadsl")
  .settings(
    name := "lagom-service-registry-client",
    Dependencies.`service-registry-client-javadsl`
  )
  .settings(runtimeLibCommon, mimaSettings)
  .enablePlugins(RuntimeLibPlugins)
  .dependsOn(`client-javadsl`, `service-registry-client-core`, immutables % "provided")

lazy val `service-registration-javadsl` = (project in file("dev") / "service-registry" / "registration-javadsl")
  .settings(
    name := "lagom-service-registration",
    Dependencies.`service-registration-javadsl`
  )
  .settings(runtimeLibCommon, mimaSettings)
  .enablePlugins(RuntimeLibPlugins)
  .dependsOn(`server-javadsl`, `service-registry-client-javadsl`)

lazy val `devmode-scaladsl` = (project in file("dev") / "service-registry" / "devmode-scaladsl")
  .settings(
    name := "lagom-scaladsl-dev-mode",
    Dependencies.`devmode-scaladsl`
  )
  .settings(runtimeLibCommon, mimaSettings)
  .enablePlugins(RuntimeLibPlugins)
  .dependsOn(`client-scaladsl`, `service-registry-client-core`)

lazy val `play-integration-javadsl` = (project in file("dev") / "service-registry" / "play-integration-javadsl")
  .settings(
    name := "lagom-javadsl-play-integration",
    Dependencies.`play-integration-javadsl`
  )
  .settings(runtimeLibCommon, mimaSettings)
  .enablePlugins(RuntimeLibPlugins)
  .dependsOn(`service-registry-client-javadsl`)

lazy val `cassandra-server` = (project in file("dev") / "cassandra-server")
  .settings(common, mimaSettings, runtimeScalaSettings, sonatypeSettings)
  .enablePlugins(RuntimeLibPlugins)
  .settings(
    name := "lagom-cassandra-server",
    Dependencies.`cassandra-server`
  )

lazy val `kafka-server` = (project in file("dev") / "kafka-server")
  .settings(common, mimaSettings, runtimeScalaSettings, sonatypeSettings)
  .enablePlugins(RuntimeLibPlugins)
  .settings(
    name := "lagom-kafka-server",
    crossScalaVersions -= Dependencies.Versions.Scala213, // No Kafka for Scala 2.13, use Kafka for Scala 2.12
    Dependencies.`kafka-server`
  )

// kafka-server is used to run Kafka in dev mode and in the kafka broker tests, in its own process
// build-tool-support handles this for dev mode
// and there's a smaller version in the kafka broker specs
def generateKafkaServerClasspathForTests(packageName: String): Seq[Setting[_]] = Def.settings(
  BuildInfoPlugin.buildInfoDefaultSettings,
  BuildInfoPlugin.buildInfoScopedSettings(Test),
  Test / buildInfoPackage := packageName,
  Test / buildInfoObject := "TestBuildInfo",
  Test / buildInfoKeys := Seq[BuildInfoKey](fullClasspath in (`kafka-server`, Compile), target),
)

def excludeLog4jFromKafkaServer: Seq[Setting[_]] = Seq(
  libraryDependencies += (projectID in (`kafka-server`, Test)).value.exclude("org.slf4j", "slf4j-log4j12")
)

// Provides macros for testing macros. Is not published.
lazy val `macro-testkit` = (project in file("macro-testkit"))
  .settings(runtimeLibCommon, noMima)
  .settings(
    libraryDependencies ++= Seq(
      "org.scala-lang" % "scala-reflect" % scalaVersion.value
    ),
    PgpKeys.publishSigned := {},
    publish := {}
  )<|MERGE_RESOLUTION|>--- conflicted
+++ resolved
@@ -289,28 +289,6 @@
       ProblemFilters.exclude[MissingClassProblem]("com.lightbend.lagom.sbt.LagomImportCompat"),
       ProblemFilters.exclude[MissingTypesProblem]("com.lightbend.lagom.sbt.run.RunSupport$"),
       ProblemFilters.exclude[MissingClassProblem]("com.lightbend.lagom.sbt.run.RunSupportCompat"),
-<<<<<<< HEAD
-      // Remove CassandraReadSide legacy implementation
-      ProblemFilters
-        .exclude[MissingClassProblem]("com.lightbend.lagom.javadsl.persistence.cassandra.CassandraReadSideProcessor"),
-      ProblemFilters.exclude[DirectMissingMethodProblem](
-        "com.lightbend.lagom.javadsl.persistence.cassandra.CassandraReadSide.register"
-      ),
-      ProblemFilters.exclude[MissingClassProblem](
-        "com.lightbend.lagom.javadsl.persistence.cassandra.CassandraReadSideProcessor$EventHandlersBuilder"
-      ),
-      ProblemFilters.exclude[MissingClassProblem](
-        "com.lightbend.lagom.javadsl.persistence.cassandra.CassandraReadSideProcessor$EventHandlers"
-      ),
-      ProblemFilters.exclude[MissingClassProblem](
-        "com.lightbend.lagom.javadsl.persistence.cassandra.CassandraReadSideProcessor$EventHandlers$"
-      ),
-      ProblemFilters.exclude[DirectMissingMethodProblem](
-        "com.lightbend.lagom.internal.javadsl.persistence.cassandra.CassandraReadSideImpl.register"
-      ),
-      ProblemFilters.exclude[MissingClassProblem](
-        "com.lightbend.lagom.internal.javadsl.persistence.cassandra.LegacyCassandraReadSideHandler"
-      ),
       // Upgrade to Alpakka Kafka 2.0 https://github.com/lagom/lagom/issues/2508
       // Public Scala DSL
       ProblemFilters.exclude[DirectMissingMethodProblem](
@@ -372,8 +350,6 @@
       ProblemFilters.exclude[DirectMissingMethodProblem](
         "com.lightbend.lagom.internal.javadsl.broker.kafka.JavadslRegisterTopicProducers.this"
       )
-=======
->>>>>>> c776c00d
     )
   )
 }
