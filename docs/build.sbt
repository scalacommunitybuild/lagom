--- conflicted
+++ resolved
@@ -7,13 +7,8 @@
 val JUnitVersion          = "4.12"
 val JUnitInterfaceVersion = "0.11"
 val ScalaTestVersion      = "3.0.8"
-<<<<<<< HEAD
-val PlayVersion           = "2.8.0-M3"
+val PlayVersion           = "2.8.0-M4"
 val Log4jVersion          = "2.12.1"
-=======
-val PlayVersion           = "2.8.0-M4"
-val Log4jVersion          = "2.11.2"
->>>>>>> 2042d5a6
 val MacWireVersion        = "2.3.2"
 val LombokVersion         = "1.18.8"
 val HibernateVersion      = "5.4.4.Final"
