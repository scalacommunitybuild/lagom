--- conflicted
+++ resolved
@@ -8,13 +8,8 @@
 val JUnitVersion          = "4.12"
 val JUnitInterfaceVersion = "0.11"
 val ScalaTestVersion      = "3.0.8"
-<<<<<<< HEAD
-val PlayVersion           = "2.8.0-RC5" // sync with project/Dependencies.scala
+val PlayVersion           = "2.8.0" // sync with project/Dependencies.scala
 val Log4jVersion          = "2.13.0"
-=======
-val PlayVersion           = "2.8.0" // sync with project/Dependencies.scala
-val Log4jVersion          = "2.12.1"
->>>>>>> 45154693
 val MacWireVersion        = "2.3.3"
 val LombokVersion         = "1.18.8"
 val HibernateVersion      = "5.4.10.Final"
