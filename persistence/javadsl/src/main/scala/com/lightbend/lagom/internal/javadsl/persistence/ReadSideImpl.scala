--- conflicted
+++ resolved
@@ -73,26 +73,6 @@
         )
     }
 
-<<<<<<< HEAD
-      val streamName     = tags.head.eventType.getName
-      val projectionName = readSideName
-
-      val readSidePropsFactory = (tagName: String) =>
-        ReadSideActor.props(
-          tagName,
-          config,
-          eventClass,
-          globalPrepareTask,
-          persistentEntityRegistry.eventStream[Event],
-          processorFactory
-        )
-
-      projectionRegistry.registerProjection(
-        projectionName,
-        entityIds,
-        readSidePropsFactory,
-        config.role
-=======
     val readSideName           = name.asScala.fold("")(_ + "-") + readSideProcessor.readSideName()
     val tags                   = readSideProcessor.aggregateTags().asScala
     val entityIds: Set[String] = tags.map(_.tag).toSet
@@ -113,31 +93,25 @@
         config.minBackoff,
         config.maxBackoff,
         config.randomBackoffFactor
->>>>>>> 56dfbfb7
       )
 
-    // TODO: use the name from the entity, not the tags
-    val streamName     = tags.head.eventType.getName
     val projectionName = readSideName
 
-    val readSidePropsFactory = (projectionRegistryActorRef: ActorRef) =>
+    val readSidePropsFactory = (tagName: String) =>
       ReadSideActor.props(
-        streamName,
-        projectionName,
+        tagName,
         config,
         eventClass,
         globalPrepareTask,
         persistentEntityRegistry.eventStream[Event],
-        processorFactory,
-        projectionRegistryActorRef
+        processorFactory
       )
 
-    projectionRegistryImpl.registerProjectionGroup(
-      streamName,
+    projectionRegistry.registerProjection(
+      projectionName,
       entityIds,
-      readSideName,
-      config.role,
-      readSidePropsFactory
+      readSidePropsFactory,
+      config.role
     )
 
   }
