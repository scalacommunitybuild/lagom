--- conflicted
+++ resolved
@@ -55,13 +55,8 @@
 
     val Curator       = "2.12.0"
     val Immutables    = "2.8.3"
-<<<<<<< HEAD
-    val HibernateCore = "5.4.10.Final"
+    val HibernateCore = "5.4.12.Final"
     val PCollections  = "3.1.3"
-=======
-    val HibernateCore = "5.4.12.Final"
-    val PCollections  = "3.1.2"
->>>>>>> 69a1c3db
 
     val ScalaJava8Compat = "0.9.1"
     val ScalaXml         = "1.2.0"
