--- conflicted
+++ resolved
@@ -31,15 +31,9 @@
     val Akka: String = sys.props.getOrElse("lagom.build.akka.version", "2.6.4") // sync with docs/build.sbt
     val AkkaHttp     = "10.1.11"
 
-<<<<<<< HEAD
-    val AkkaPersistenceCassandra = "0.102"
+    val AkkaPersistenceCassandra = "0.103"
     val AkkaPersistenceJdbc      = "3.5.3"
-    val AkkaManagement           = "1.0.5"
-=======
-    val AkkaPersistenceCassandra = "0.103"
-    val AkkaPersistenceJdbc      = "3.5.2"
     val AkkaManagement           = "1.0.6"
->>>>>>> dd0c5c9a
 
     val Disruptor = "3.4.2"
 
@@ -102,11 +96,7 @@
   private val scalaCollectionCompat  = "org.scala-lang.modules" %% "scala-collection-compat" % "2.1.4"
   private val scalaXml               = "org.scala-lang.modules" %% "scala-xml" % Versions.ScalaXml
   private val javassist              = "org.javassist" % "javassist" % "3.24.0-GA"
-<<<<<<< HEAD
   private val byteBuddy              = "net.bytebuddy" % "byte-buddy" % Versions.ByteBuddy
-=======
-  private val byteBuddy              = "net.bytebuddy" % "byte-buddy" % "1.10.9"
->>>>>>> dd0c5c9a
   private val scalaParserCombinators = "org.scala-lang.modules" %% "scala-parser-combinators" % "1.1.2"
   private val typesafeConfig         = "com.typesafe" % "config" % "1.4.0"
   private val sslConfig              = "com.typesafe" %% "ssl-config-core" % "0.4.2"
