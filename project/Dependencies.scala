/**
 * Copyright (C) 2016-2019 Lightbend Inc. <https://www.lightbend.com>
 */
package lagom.build

import sbt.Keys._
import sbt._

object Dependencies {

  object Versions {
    // Version numbers

    val Scala210 = "2.10.7"
    val Scala212 = "2.12.9"
    val Scala213 = "2.13.0"
    val Scala    = Seq(Scala212, Scala213)
    val SbtScala = Seq(Scala212, Scala210)

    // If you update the version of Play, you probably need to update the other Play* variables.
    val Play             = "2.8.0-M5"
    val PlayJson         = "2.8.0-M6"
    val PlayStandaloneWs = "2.1.0-M5"
    val Twirl            = "1.5.0-M4"
    val PlayFileWatch    = "1.1.8"

    val Akka: String = sys.props.getOrElse("lagom.build.akka.version", "2.6.0-M7")
    val AkkaHttp     = "10.1.10"

    val AkkaPersistenceCassandra = "0.99"
    val AkkaPersistenceJdbc      = "3.5.2"
    val AkkaManagement           = "1.0.3"

    val Disruptor = "3.4.2"

    // Also be sure to update ScalaTestVersion in docs/build.sbt.
    val ScalaTest            = "3.0.8"
    val Jackson              = "2.9.9"
    val JacksonCore          = Jackson
    val JacksonDatatype      = Jackson
    val JacksonDatabind      = "2.9.9.3"
    val Guava                = "28.1-jre"
    val Maven                = "3.6.2"
    val Netty                = "4.1.41.Final"
    val NettyReactiveStreams = "2.0.3"
    val Kafka                = "2.1.1"
    // adapt links in (java/scala)/KafkaClient.md for minor version changes
    val AlpakkaKafka  = "1.0.5"
    val Curator       = "2.12.0"
<<<<<<< HEAD
    val Immutables    = "2.7.5"
    val HibernateCore = "5.4.5.Final"
=======
    val Immutables    = "2.8.0"
    val HibernateCore = "5.4.4.Final"
>>>>>>> f31d61a4
    val PCollections  = "3.0.5"

    val ScalaJava8Compat = "0.9.0"
    val ScalaXml         = "1.2.0"
    val Slick            = "3.3.2"
    val JUnit            = "4.12"
    val JUnitInterface   = "0.11"

    val Slf4j   = "1.7.28"
    val Logback = "1.2.3"
    val Log4j   = "2.12.1"

    val jetty = "9.4.20.v20190813"

    val Selenium = "3.141.59"
  }

  // Some setup before we start creating ModuleID vals
  private val slf4jApi = "org.slf4j" % "slf4j-api" % Versions.Slf4j
  private val slf4j: Seq[ModuleID] = Seq("jcl-over-slf4j", "jul-to-slf4j", "log4j-over-slf4j").map {
    "org.slf4j" % _ % Versions.Slf4j
  } ++ Seq(slf4jApi)
  private val excludeSlf4j = slf4j.map { moduleId =>
    ExclusionRule(moduleId.organization, moduleId.name)
  }
  private val log4jModules = Seq(
    "log4j-api",
    "log4j-core",
    "log4j-slf4j-impl"
  ).map(artifactId => ("org.apache.logging.log4j" % artifactId % Versions.Log4j).excludeAll(excludeSlf4j: _*))

  // Specific libraries that get reused
  private val scalaTest: ModuleID    = ("org.scalatest" %% "scalatest" % Versions.ScalaTest).excludeAll(excludeSlf4j: _*)
  private val guava                  = "com.google.guava" % "guava" % Versions.Guava
  private val scalaJava8Compat       = "org.scala-lang.modules" %% "scala-java8-compat" % Versions.ScalaJava8Compat
  private val scalaCollectionCompat  = "org.scala-lang.modules" %% "scala-collection-compat" % "2.1.2"
  private val scalaXml               = "org.scala-lang.modules" %% "scala-xml" % Versions.ScalaXml
  private val javassist              = "org.javassist" % "javassist" % "3.24.0-GA"
  private val byteBuddy              = "net.bytebuddy" % "byte-buddy" % "1.10.1"
  private val scalaParserCombinators = "org.scala-lang.modules" %% "scala-parser-combinators" % "1.1.2"
  private val typesafeConfig         = "com.typesafe" % "config" % "1.3.5-RC1"
  private val sslConfig              = "com.typesafe" %% "ssl-config-core" % "0.4.0"
  private val h2                     = "com.h2database" % "h2" % "1.4.192"
  private val cassandraDriverCore =
    ("com.datastax.cassandra" % "cassandra-driver-core" % "3.7.2").excludeAll(excludeSlf4j: _*)

  private val akkaActor            = "com.typesafe.akka" %% "akka-actor" % Versions.Akka
  private val akkaRemote           = "com.typesafe.akka" %% "akka-remote" % Versions.Akka
  private val akkaCluster          = "com.typesafe.akka" %% "akka-cluster" % Versions.Akka
  private val akkaClusterTyped     = "com.typesafe.akka" %% "akka-cluster-typed" % Versions.Akka
  private val akkaClusterSharding  = "com.typesafe.akka" %% "akka-cluster-sharding" % Versions.Akka
  private val akkaClusterTools     = "com.typesafe.akka" %% "akka-cluster-tools" % Versions.Akka
  private val akkaDistributedData  = "com.typesafe.akka" %% "akka-distributed-data" % Versions.Akka
  private val akkaJackson          = "com.typesafe.akka" %% "akka-serialization-jackson" % Versions.Akka
  private val akkaMultiNodeTestkit = "com.typesafe.akka" %% "akka-multi-node-testkit" % Versions.Akka
  private val akkaPersistence      = "com.typesafe.akka" %% "akka-persistence" % Versions.Akka
  private val akkaPersistenceQuery = "com.typesafe.akka" %% "akka-persistence-query" % Versions.Akka
  private val akkaSlf4j            = ("com.typesafe.akka" %% "akka-slf4j" % Versions.Akka).excludeAll(excludeSlf4j: _*)
  private val akkaStream           = "com.typesafe.akka" %% "akka-stream" % Versions.Akka
  private val akkaProtobuf_v3      = "com.typesafe.akka" %% "akka-protobuf-v3" % Versions.Akka

  private val akkaManagement                 = "com.lightbend.akka.management" %% "akka-management"                   % Versions.AkkaManagement
  private val akkaManagementClusterHttp      = "com.lightbend.akka.management" %% "akka-management-cluster-http"      % Versions.AkkaManagement
  private val akkaManagementClusterBootstrap = "com.lightbend.akka.management" %% "akka-management-cluster-bootstrap" % Versions.AkkaManagement

  private val akkaStreamTestkit = "com.typesafe.akka"   %% "akka-stream-testkit" % Versions.Akka
  private val akkaTestkit       = "com.typesafe.akka"   %% "akka-testkit"        % Versions.Akka
  private val reactiveStreams   = "org.reactivestreams" % "reactive-streams"     % "1.0.3"

  private val akkaDiscovery = "com.typesafe.akka" %% "akka-discovery" % Versions.Akka

  private val akkaPersistenceJdbc =
    ("com.github.dnvriend" %% "akka-persistence-jdbc" % Versions.AkkaPersistenceJdbc).excludeAll(excludeSlf4j: _*)

  // latest version of APC depend on a Cassandra driver core that's not compatible with Lagom (newer netty/guava/etc... under the covers)
  private val akkaPersistenceCassandra         = "com.typesafe.akka" %% "akka-persistence-cassandra"          % Versions.AkkaPersistenceCassandra
  private val akkaPersistenceCassandraLauncher = "com.typesafe.akka" %% "akka-persistence-cassandra-launcher" % Versions.AkkaPersistenceCassandra
  private val akkaStreamKafka                  = "com.typesafe.akka" %% "akka-stream-kafka"                   % Versions.AlpakkaKafka
  private val kafkaClients                     = "org.apache.kafka"  % "kafka-clients"                        % Versions.Kafka

  private val akkaHttpCore      = "com.typesafe.akka" %% "akka-http-core"       % Versions.AkkaHttp
  private val akkaHttpRouteDsl  = "com.typesafe.akka" %% "akka-http"            % Versions.AkkaHttp
  private val akkaHttpSprayJson = "com.typesafe.akka" %% "akka-http-spray-json" % Versions.AkkaHttp
  private val akkaParsing       = "com.typesafe.akka" %% "akka-parsing"         % Versions.AkkaHttp

  private val sprayJson = "io.spray" %% "spray-json" % "1.3.5"

  private val play           = ("com.typesafe.play" %% "play"           % Versions.Play).excludeAll(excludeSlf4j: _*)
  private val playBuildLink  = ("com.typesafe.play" % "build-link"      % Versions.Play).excludeAll(excludeSlf4j: _*)
  private val playExceptions = ("com.typesafe.play" % "play-exceptions" % Versions.Play).excludeAll(excludeSlf4j: _*)
  private val playGuice      = ("com.typesafe.play" %% "play-guice"     % Versions.Play).excludeAll(excludeSlf4j: _*)
  private val playJava       = ("com.typesafe.play" %% "play-java"      % Versions.Play).excludeAll(excludeSlf4j: _*)
  private val playJdbc       = ("com.typesafe.play" %% "play-jdbc"      % Versions.Play).excludeAll(excludeSlf4j: _*)
  private val playNettyServer =
    ("com.typesafe.play" %% "play-netty-server" % Versions.Play).excludeAll(excludeSlf4j: _*)
  private val playAkkaHttpServer =
    ("com.typesafe.play" %% "play-akka-http-server" % Versions.Play).excludeAll(excludeSlf4j: _*)
  private val playServer = ("com.typesafe.play" %% "play-server" % Versions.Play).excludeAll(excludeSlf4j: _*)
  private val playTest   = ("com.typesafe.play" %% "play-test"   % Versions.Play).excludeAll(excludeSlf4j: _*)

  private val playWs    = ("com.typesafe.play" %% "play-ws"     % Versions.Play).excludeAll(excludeSlf4j: _*)
  private val playAhcWs = ("com.typesafe.play" %% "play-ahc-ws" % Versions.Play).excludeAll(excludeSlf4j: _*)
  private val playJson  = ("com.typesafe.play" %% "play-json"   % Versions.PlayJson).excludeAll(excludeSlf4j: _*)
  private val playFunctional =
    ("com.typesafe.play" %% "play-functional" % Versions.PlayJson).excludeAll(excludeSlf4j: _*)
  private val playFileWatch =
    ("com.lightbend.play" %% "play-file-watch" % Versions.PlayFileWatch).excludeAll(excludeSlf4j: _*)

  private val pcollections          = "org.pcollections" % "pcollections" % Versions.PCollections
  private val jsr250                = "javax.annotation" % "jsr250-api" % "1.0"
  private val junit                 = "junit" % "junit" % Versions.JUnit
  private val commonsLang           = "org.apache.commons" % "commons-lang3" % "3.9"
  private val javaxAnnotationApi    = "javax.annotation" % "javax.annotation-api" % "1.3.2"
  private val dropwizardMetricsCore = ("io.dropwizard.metrics" % "metrics-core" % "3.2.6").excludeAll(excludeSlf4j: _*)

  private val okhttp3 = "com.squareup.okhttp3" % "okhttp" % "3.11.0"
  private val okio    = "com.squareup.okio"    % "okio"   % "2.4.0"
  private val kotlinDeps = Seq(
    "org.jetbrains.kotlin" % "kotlin-stdlib"        % "1.3.50",
    "org.jetbrains.kotlin" % "kotlin-stdlib-common" % "1.3.50",
    "org.jetbrains"        % "annotations"          % "13.0"
  )

  val ow2asmDeps = libraryFamily("org.ow2.asm", "7.1")(
    "asm",
    "asm-analysis",
    "asm-commons",
    "asm-tree",
    "asm-util"
  )

  private val jffi         = "com.github.jnr" % "jffi"          % "1.2.20"
  private val jnrConstants = "com.github.jnr" % "jnr-constants" % "0.9.12"
  private val jnrFfi       = "com.github.jnr" % "jnr-ffi"       % "2.1.10"
  private val jnrPosix     = "com.github.jnr" % "jnr-posix"     % "3.0.50"
  private val jnra64asm    = "com.github.jnr" % "jnr-a64asm"    % "1.0.0"
  private val jnrx86asm    = "com.github.jnr" % "jnr-x86asm"    % "1.0.2"

  private val jacksonFamily =
    libraryFamily("com.fasterxml.jackson.core", Versions.JacksonCore)(
      "jackson-annotations",
      "jackson-core"
    ) ++ libraryFamily("com.fasterxml.jackson.core", Versions.JacksonDatabind)(
      "jackson-databind"
    ) ++ libraryFamily("com.fasterxml.jackson.datatype", Versions.JacksonDatatype)(
      "jackson-datatype-jdk8",
      "jackson-datatype-jsr310",
      "jackson-datatype-guava",
      "jackson-datatype-pcollections",
    ) ++ libraryFamily("com.fasterxml.jackson.module", Versions.JacksonDatatype)(
      "jackson-module-parameter-names",
      "jackson-module-paranamer"
    ) ++ libraryFamily("com.fasterxml.jackson.dataformat", Versions.JacksonDatatype)(
      "jackson-dataformat-cbor",
    )

  val scalaParserCombinatorOverrides = Seq(scalaParserCombinators)

  // A whitelist of dependencies that Lagom is allowed to depend on, either directly or transitively.
  // This list is used to validate all of Lagom's dependencies.
  // By maintaining this whitelist, we can be absolutely sure of what we depend on, that we consistently depend on the
  // same versions of libraries across our modules, we can ensure also that we have no partial upgrades of families of
  // libraries (such as Play or Akka), and we will also be alerted when a transitive dependency is upgraded (because
  // the validation task will fail) which means we can manually check that it is safe to upgrade that dependency.
  val DependencyWhitelist: Def.Initialize[Seq[ModuleID]] = Def.setting {
    val scalaVersion = Keys.scalaVersion.value

    Seq(
      "aopalliance" % "aopalliance" % "1.0",
      cassandraDriverCore,
      akkaPersistenceJdbc,
      jffi,
      jnrConstants,
      jnrFfi,
      jnrPosix,
      jnra64asm,
      jnrx86asm,
      "com.google.code.findbugs" % "jsr305"                  % "3.0.2",
      "com.google.errorprone"    % "error_prone_annotations" % "2.3.2",
      guava,
      "com.google.j2objc"            % "j2objc-annotations"   % "1.3",
      "com.google.inject"            % "guice"                % "4.2.2",
      "com.google.inject.extensions" % "guice-assistedinject" % "4.2.2",
      "com.googlecode.usc"           % "jdbcdslog"            % "1.0.6.2",
      "org.checkerframework"         % "checker-qual"         % "2.8.1",
      "javax.xml.bind"               % "jaxb-api"             % "2.3.1",
      "jakarta.xml.bind"             % "jakarta.xml.bind-api" % "2.3.2",
      h2,
      "com.jolbox"   % "bonecp"          % "0.8.0.RELEASE",
      "com.lmax"     % "disruptor"       % Versions.Disruptor,
      "com.novocode" % "junit-interface" % Versions.JUnitInterface,
      typesafeConfig,
      sslConfig,
      "com.typesafe" %% "ssl-config-core" % "0.3.7",
      akkaDiscovery,
      akkaHttpCore,
      akkaHttpRouteDsl,
      akkaHttpSprayJson,
      akkaStreamKafka,
      akkaJackson,
      akkaParsing,
      akkaManagement,
      akkaManagementClusterHttp,
      akkaManagementClusterBootstrap,
      akkaPersistenceCassandra,
      akkaPersistenceCassandraLauncher,
      sprayJson,
      "com.typesafe.netty" % "netty-reactive-streams"      % Versions.NettyReactiveStreams,
      "com.typesafe.netty" % "netty-reactive-streams-http" % Versions.NettyReactiveStreams,
      "com.typesafe.play"  %% "cachecontrol"               % "2.0.0-M2",
      playJson,
      playFunctional,
      "com.typesafe.play" %% "play-json"       % "2.7.2",
      "com.typesafe.play" %% "play-functional" % "2.7.2",
      // play client libs
      playWs,
      playAhcWs,
      "com.typesafe.play" %% "play-ws-standalone"      % Versions.PlayStandaloneWs,
      "com.typesafe.play" %% "play-ws-standalone-xml"  % Versions.PlayStandaloneWs,
      "com.typesafe.play" %% "play-ws-standalone-json" % Versions.PlayStandaloneWs,
      "com.typesafe.play" %% "play-ahc-ws-standalone"  % Versions.PlayStandaloneWs,
      "com.typesafe.play" % "shaded-asynchttpclient"   % Versions.PlayStandaloneWs,
      "com.typesafe.play" % "shaded-oauth"             % Versions.PlayStandaloneWs,
      playTest,
      // dependencies added by play-test
      "org.fluentlenium"        % "fluentlenium-core"       % "3.7.1",
      "org.seleniumhq.selenium" % "selenium-support"        % Versions.Selenium,
      "org.seleniumhq.selenium" % "selenium-api"            % Versions.Selenium,
      "org.seleniumhq.selenium" % "selenium-remote-driver"  % Versions.Selenium,
      "org.seleniumhq.selenium" % "selenium-firefox-driver" % Versions.Selenium,
      byteBuddy,
      "org.apache.commons"   % "commons-exec"    % "1.3",
      "commons-logging"      % "commons-logging" % "1.2",
      "com.google.code.gson" % "gson"            % "2.8.4",
      okhttp3,
      okio,
      "org.atteo.classindex"        % "classindex"         % "3.4",
      "org.seleniumhq.selenium"     % "htmlunit-driver"    % "2.36.0",
      "xalan"                       % "xalan"              % "2.7.2",
      "xalan"                       % "serializer"         % "2.7.2",
      "org.apache.commons"          % "commons-text"       % "1.7",
      "org.apache.httpcomponents"   % "httpmime"           % "4.5.9",
      "org.apache.httpcomponents"   % "httpclient"         % "4.5.9",
      "org.apache.httpcomponents"   % "httpcore"           % "4.4.11",
      "net.sourceforge.htmlunit"    % "htmlunit"           % "2.36.0",
      "net.sourceforge.htmlunit"    % "htmlunit-core-js"   % "2.36.0",
      "net.sourceforge.htmlunit"    % "neko-htmlunit"      % "2.36.0",
      "org.brotli"                  % "dec"                % "0.1.2",
      "xerces"                      % "xercesImpl"         % "2.12.0",
      "xml-apis"                    % "xml-apis"           % "1.4.01",
      "net.sourceforge.htmlunit"    % "htmlunit-cssparser" % "1.5.0",
      "commons-io"                  % "commons-io"         % "2.6",
      "commons-net"                 % "commons-net"        % "3.6",
      "org.eclipse.jetty.websocket" % "websocket-client"   % Versions.jetty,
      "org.eclipse.jetty"           % "jetty-client"       % Versions.jetty,
      "org.eclipse.jetty"           % "jetty-http"         % Versions.jetty,
      "org.eclipse.jetty"           % "jetty-util"         % Versions.jetty,
      "org.eclipse.jetty"           % "jetty-io"           % Versions.jetty,
      "org.eclipse.jetty"           % "jetty-xml"          % Versions.jetty,
      "org.eclipse.jetty.websocket" % "websocket-common"   % Versions.jetty,
      "org.eclipse.jetty.websocket" % "websocket-api"      % Versions.jetty,
      jsr250,
      "com.typesafe.play"  %% "twirl-api"      % Versions.Twirl,
      "com.typesafe.slick" %% "slick"          % Versions.Slick,
      "com.typesafe.slick" %% "slick-hikaricp" % Versions.Slick,
      "com.zaxxer"         % "HikariCP"        % "3.3.1",
      "commons-codec"      % "commons-codec"   % "1.11",
      dropwizardMetricsCore,
      "io.jsonwebtoken" % "jjwt" % "0.9.1",
      // Netty 3 uses a different package to Netty 4, and a different artifact ID, so can safely coexist
      "io.netty"            % "netty"                   % "3.10.6.Final",
      "javax.cache"         % "cache-api"               % "1.1.1",
      "javax.inject"        % "javax.inject"            % "1",
      "javax.transaction"   % "jta"                     % "1.1",
      "jakarta.transaction" % "jakarta.transaction-api" % "1.3.3",
      "joda-time"           % "joda-time"               % "2.10.3",
      "junit"               % "junit"                   % Versions.JUnit,
      "net.jodah"           % "typetools"               % "0.5.0",
      "org.lz4"             % "lz4-java"                % "1.5.0",
      "com.github.luben"    % "zstd-jni"                % "1.3.7-1",
      "org.agrona"          % "agrona"                  % "1.0.1",
      commonsLang,
      kafkaClients,
      "org.codehaus.mojo"               % "animal-sniffer-annotations" % "1.18",
      "org.hibernate"                   % "hibernate-validator"        % "5.2.4.Final",
      "org.hibernate.javax.persistence" % "hibernate-jpa-2.1-api"      % "1.0.2.Final",
      "org.immutables"                  % "value"                      % Versions.Immutables,
      javassist,
      "org.joda"     % "joda-convert"  % "1.9.2",
      "org.hamcrest" % "hamcrest-core" % "1.3",
      "org.lmdbjava" % "lmdbjava"      % "0.6.1",
      pcollections,
      reactiveStreams,
      "org.scalactic" %% "scalactic" % Versions.ScalaTest,
      scalaTest,
      "org.scala-lang.modules" %% "scala-java8-compat" % Versions.ScalaJava8Compat,
      scalaParserCombinators,
      "org.scala-lang.modules" %% "scala-parser-combinators" % "1.1.1",
      scalaXml,
      "org.scala-sbt"     % "test-interface" % "1.0",
      "org.typelevel"     %% "macro-compat"  % "1.1.1",
      "org.xerial.snappy" % "snappy-java"    % "1.1.7.2",
      "tyrex"             % "tyrex"          % "1.0.1",
      javaxAnnotationApi,
      scalaCollectionCompat,
      "com.google.guava"             % "failureaccess"          % "1.0.1",
      "com.google.guava"             % "listenablefuture"       % "9999.0-empty-to-avoid-conflict-with-guava",
      "com.google.protobuf"          % "protobuf-java"          % "3.9.0",
      "javax.activation"             % "activation"             % "1.1",
      "javax.activation"             % "javax.activation-api"   % "1.2.0",
      "jakarta.activation"           % "jakarta.activation-api" % "1.2.1",
      "com.thoughtworks.paranamer"   % "paranamer"              % "2.8",
      "com.fasterxml.jackson.module" %% "jackson-module-scala"  % Versions.JacksonDatatype,
    ) ++ jacksonFamily ++ crossLibraryFamily("com.typesafe.akka", Versions.Akka)(
      "akka-actor",
      "akka-actor-typed",
      "akka-cluster",
      "akka-cluster-typed",
      "akka-cluster-sharding",
      "akka-cluster-tools",
      "akka-distributed-data",
      "akka-multi-node-testkit",
      "akka-persistence",
      "akka-persistence-query",
      "akka-protobuf",
      "akka-protobuf-v3",
      "akka-remote",
      "akka-slf4j",
      "akka-stream",
      "akka-stream-testkit",
      "akka-testkit",
      "akka-coordination",
      "akka-discovery"
    ) ++ libraryFamily("com.typesafe.play", Versions.Play)(
      "build-link",
      "play-exceptions",
      "play-netty-utils"
    ) ++ crossLibraryFamily("com.typesafe.play", Versions.Play)(
      "play",
      "play-guice",
      "play-java",
      "play-jdbc",
      "play-jdbc-api",
      "play-netty-server",
      "play-akka-http-server",
      "play-server",
      "play-streams",
      "play-ws",
      "play-ahc-ws"
    ) ++ libraryFamily("ch.qos.logback", Versions.Logback)(
      "logback-classic",
      "logback-core"
    ) ++ libraryFamily("io.netty", Versions.Netty)(
      "netty-buffer",
      "netty-codec",
      "netty-codec-http",
      "netty-common",
      "netty-handler",
      "netty-resolver",
      "netty-transport",
      "netty-transport-native-epoll",
      "netty-transport-native-unix-common"
    ) ++ libraryFamily("org.apache.logging.log4j", Versions.Log4j)(
      "log4j-api",
      "log4j-core",
      "log4j-slf4j-impl"
    ) ++ libraryFamily("org.scala-lang", scalaVersion)(
      "scala-library",
      "scala-reflect"
    ) ++ libraryFamily("org.slf4j", Versions.Slf4j)(
      "jcl-over-slf4j",
      "jul-to-slf4j",
      "log4j-over-slf4j",
      "slf4j-api",
      "slf4j-nop",
      "slf4j-log4j12"
    ) ++ ow2asmDeps ++ kotlinDeps.map(_ % Test)
  }

  // These dependencies are used by JPA to test, but we don't want to export them as part of our regular whitelist,
  // so we maintain it separately.
  val JpaTestWhitelist = Seq(
    "antlr"         % "antlr"     % "2.7.7",
    "com.fasterxml" % "classmate" % "1.3.4",
    "org.dom4j"     % "dom4j"     % "2.1.1",
    jsr250,
    "javax.el"                         % "el-api"                          % "2.2",
    "javax.enterprise"                 % "cdi-api"                         % "1.1",
    "org.apache.geronimo.specs"        % "geronimo-jta_1.1_spec"           % "1.1.1",
    "org.hibernate"                    % "hibernate-core"                  % Versions.HibernateCore,
    "org.hibernate.common"             % "hibernate-commons-annotations"   % "5.1.0.Final",
    "org.jboss"                        % "jandex"                          % "2.0.5.Final",
    "org.jboss.logging"                % "jboss-logging"                   % "3.3.2.Final",
    "org.jboss.spec.javax.interceptor" % "jboss-interceptors-api_1.1_spec" % "1.0.0.Beta1",
    "javax.persistence"                % "javax.persistence-api"           % "2.2",
    "org.jboss.spec.javax.transaction" % "jboss-transaction-api_1.2_spec"  % "1.1.1.Final",
    "org.glassfish.jaxb"               % "jaxb-runtime"                    % "2.3.1",
    "org.glassfish.jaxb"               % "txw2"                            % "2.3.1",
    "com.sun.istack"                   % "istack-commons-runtime"          % "3.0.7",
    "org.jvnet.staxex"                 % "stax-ex"                         % "1.8",
    "com.sun.xml.fastinfoset"          % "FastInfoset"                     % "1.2.15"
  )

  // These dependencies are used by the Kafka tests, but we don't want to export them as part of our regular
  // whitelist, so we maintain it separately.
  val KafkaTestWhitelist = Seq(
    "com.101tec"                 % "zkclient"             % "0.11",
    "com.yammer.metrics"         % "metrics-core"         % "2.2.0",
    "jline"                      % "jline"                % "0.9.94",
    "log4j"                      % "log4j"                % "1.2.17",
    "com.typesafe.scala-logging" %% "scala-logging"       % "3.9.0",
    "net.sf.jopt-simple"         % "jopt-simple"          % "5.0.4",
    "org.apache.commons"         % "commons-math"         % "2.2",
    "org.apache.curator"         % "curator-client"       % Versions.Curator,
    "org.apache.curator"         % "curator-framework"    % Versions.Curator,
    "org.apache.curator"         % "curator-test"         % Versions.Curator,
    "org.apache.kafka"           %% "kafka"               % Versions.Kafka,
    "org.apache.zookeeper"       % "zookeeper"            % "3.4.13",
    "org.apache.yetus"           % "audience-annotations" % "0.5.0"
  )

  private def crossLibraryFamily(groupId: String, version: String)(artifactIds: String*) = {
    artifactIds.map(aid => groupId %% aid % version)
  }

  private def libraryFamily(groupId: String, version: String)(artifactIds: String*) = {
    artifactIds.map(aid => groupId % aid % version)
  }

  // Dependencies for each module
  val api = libraryDependencies ++= Seq(
    scalaParserCombinators,
    scalaXml,
    akkaActor,
    akkaSlf4j,
    akkaStream,
    play,
    guava,
    // Upgrades needed to match whitelist versions
    sslConfig,
    playJson,
    jnrFfi,
    jffi,
    jnra64asm,
    jnrConstants,
  ) ++ ow2asmDeps // to match whitelist versions

  val `api-javadsl` = libraryDependencies ++= Seq(
    playJava,
    playGuice,
    pcollections,
    // Upgrades needed to match whitelist versions
    sslConfig,
    scalaTest                      % Test,
    "com.fasterxml.jackson.module" % "jackson-module-parameter-names" % Versions.Jackson % Test
  )

  val `api-scaladsl` = libraryDependencies ++= Seq(
    scalaCollectionCompat,
    // Upgrades needed to match whitelist versions
    sslConfig,
    scalaTest % Test
  )

  val immutables = libraryDependencies += "org.immutables" % "value" % Versions.Immutables

  val jackson = libraryDependencies ++= Seq(
    "com.fasterxml.jackson.module"     % "jackson-module-parameter-names" % Versions.Jackson,
    "com.fasterxml.jackson.datatype"   % "jackson-datatype-pcollections"  % Versions.JacksonDatatype,
    "com.fasterxml.jackson.datatype"   % "jackson-datatype-guava"         % Versions.JacksonDatatype,
    "com.fasterxml.jackson.datatype"   % "jackson-datatype-jdk8"          % Versions.JacksonDatatype,
    "com.fasterxml.jackson.datatype"   % "jackson-datatype-jsr310"        % Versions.JacksonDatatype,
    "com.fasterxml.jackson.dataformat" % "jackson-dataformat-cbor"        % Versions.JacksonDatatype,
    "com.fasterxml.jackson.module"     %% "jackson-module-scala"          % Versions.JacksonDatatype,
    // Upgrades needed to match whitelist versions
    sslConfig,
    pcollections,
    akkaJackson,
    akkaTestkit    % Test,
    scalaTest      % Test,
    junit          % Test,
    slf4jApi       % Test,
    "com.novocode" % "junit-interface" % "0.11" % Test,
  )

  val `play-json` = libraryDependencies ++= Seq(
    playJson,
    akkaActor,
    akkaTestkit % Test,
    scalaTest   % Test,
    // Upgrades needed to match whitelist versions
    scalaOrganization.value % "scala-reflect" % scalaVersion.value,
    scalaJava8Compat,
    pcollections,
    scalaXml               % Test,
    scalaParserCombinators % Test
    // explicitly depend on particular versions of jackson
  ) ++ jacksonFamily ++ Seq(
    // explicitly depend on particular versions of guava
    guava
  )

  val `api-tools` = libraryDependencies ++= Seq(
    play,
    scalaTest % Test,
    // Upgrades needed to match whitelist versions
    reactiveStreams,
    sslConfig,
    playJson,
    scalaParserCombinators,
    scalaXml,
    akkaStream,
    akkaActor,
    akkaSlf4j,
    akkaProtobuf_v3,
    guava,
    jnrFfi,
    jffi,
    jnra64asm,
    jnrConstants,
  ) ++ ow2asmDeps // to match whitelist versions

  val client = libraryDependencies ++= Seq(
    slf4jApi,
    playWs,
    playAhcWs,
    dropwizardMetricsCore,
    "com.typesafe.netty" % "netty-reactive-streams" % Versions.NettyReactiveStreams,
    "io.netty"           % "netty-codec-http" % Versions.Netty,
    scalaTest            % Test,
    // Upgrades needed to match whitelist versions
    sslConfig,
    "io.netty" % "netty-handler" % Versions.Netty
  )

  val `client-javadsl` = libraryDependencies ++= Seq(
    scalaTest % Test
  )

  val `client-scaladsl` = libraryDependencies ++= Seq(
    scalaTest % Test
  )

  val `integration-client-javadsl` = libraryDependencies ++= Seq(
    playWs,
    playAhcWs,
    // we need to explicitly add akka-remote in test scope
    // because the test for LagomClientFactory needs it
    akkaRemote % Test,
    scalaTest  % Test
  )

  val server = libraryDependencies ++= Nil

  val `server-javadsl` = libraryDependencies ++= Seq(
    akkaManagement,
    slf4jApi,
    commonsLang,
    javaxAnnotationApi
  )

  val `server-scaladsl` = libraryDependencies ++= Seq(
    akkaManagement,
    slf4jApi,
    scalaTest % Test
  )

  val `testkit-core` = libraryDependencies ++= Seq(
    akkaActor,
    akkaStream,
    play,
    akkaPersistenceCassandraLauncher,
    // Upgrades needed to match whitelist versions
    sslConfig,
    playJson,
    akkaSlf4j,
    scalaXml,
    jnrConstants,
    jnrPosix
  )

  val `testkit-javadsl` = libraryDependencies ++= Seq(
    playAkkaHttpServer,
    akkaStreamTestkit,
    scalaTest % Test,
    "junit"   % "junit" % Versions.JUnit,
    h2        % Test,
    // Without any binding, slf4j will print warnings when running tests
    "org.slf4j" % "slf4j-nop" % Versions.Slf4j % Test
  )

  val `testkit-scaladsl` = libraryDependencies ++= Seq(
    playAkkaHttpServer,
    akkaStreamTestkit,
    scalaTest % Test,
    "junit"   % "junit" % Versions.JUnit,
    h2        % Test,
    // Without any binding, slf4j will print warnings when running tests
    "org.slf4j" % "slf4j-nop" % Versions.Slf4j % Test
  )

  val `integration-tests-javadsl` = libraryDependencies ++= Seq(
    playNettyServer,
    playAkkaHttpServer,
    playTest       % Test,
    junit          % Test,
    slf4jApi       % Test,
    "com.novocode" % "junit-interface" % "0.11" % Test,
    scalaTest,
    // Upgrades needed to match whitelist versions
    okio        % Test,
    byteBuddy   % Test,
    commonsLang % Test,
    "io.netty"  % "netty-transport-native-epoll" % Versions.Netty,
    "io.netty"  % "netty-transport-native-unix-common" % Versions.Netty
  )

  val `integration-tests-scaladsl` = libraryDependencies ++= Seq(
    playAkkaHttpServer,
    playTest       % Test,
    junit          % Test,
    slf4jApi       % Test,
    "com.novocode" % "junit-interface" % "0.11" % Test,
    scalaTest,
    okio        % Test,
    byteBuddy   % Test,
    commonsLang % Test,
    "io.netty"  % "netty-transport-native-epoll" % Versions.Netty,
    "io.netty"  % "netty-transport-native-unix-common" % Versions.Netty
  )

  val `lagom-akka-discovery-service-locator-core` = libraryDependencies ++= Seq(
    akkaDiscovery,
    slf4jApi,
    scalaTest % Test,
    // Upgrades needed to match whitelist versions
    scalaJava8Compat,
    scalaXml
  )

  val `lagom-akka-discovery-service-locator-scaladsl` = libraryDependencies ++= Seq(
    scalaTest % Test
  )

  val `akka-management-core` = libraryDependencies ++= Seq(
    play,
    akkaManagement,
    // Upgrades needed to match whitelist versions
    akkaStream,
    akkaActor,
    akkaProtobuf_v3,
    akkaSlf4j,
    scalaXml,
    akkaHttpCore,
    akkaHttpRouteDsl,
    akkaHttpSprayJson,
    akkaParsing,
    guava,
    jnrFfi,
    jffi,
    jnra64asm,
    jnrConstants,
  ) ++ ow2asmDeps // to match whitelist versions

  val `akka-management-javadsl`  = libraryDependencies ++= Seq.empty[ModuleID]
  val `akka-management-scaladsl` = libraryDependencies ++= Seq.empty[ModuleID]

  val `cluster-core` = libraryDependencies ++= Seq(
    akkaCluster,
    akkaClusterTyped,
    akkaManagementClusterBootstrap,
    akkaManagementClusterHttp,
    akkaProtobuf_v3,
    akkaTestkit          % Test,
    akkaMultiNodeTestkit % Test,
    scalaTest            % Test,
    junit                % Test,
    slf4jApi             % Test,
    "com.novocode"       % "junit-interface" % "0.11" % Test,
    // Upgrades needed to match whitelist versions
    sslConfig,
    scalaJava8Compat,
    scalaParserCombinators,
    scalaXml,
    akkaSlf4j,
    playJson,
    sprayJson,
    jffi,
    jnrFfi,
    jnrConstants,
    // transitive dependencies from Akka Management
    // may not match the Akka version in use so
    // must be explicitly bumped
    akkaDiscovery,
    akkaClusterSharding,
    akkaDistributedData,
    akkaPersistence,
    akkaClusterTools
  )

  val `cluster-javadsl` = libraryDependencies ++= Seq(
    akkaTestkit          % Test,
    akkaMultiNodeTestkit % Test,
    scalaTest            % Test,
    junit                % Test,
    "com.novocode"       % "junit-interface" % "0.11" % Test
  )

  val `cluster-scaladsl` = libraryDependencies ++= Seq(
    akkaTestkit          % Test,
    akkaMultiNodeTestkit % Test,
    scalaTest            % Test,
    junit                % Test,
    "com.novocode"       % "junit-interface" % "0.11" % Test,
    // Upgrades needed to match whitelist versions
    sslConfig,
    scalaXml,
    akkaSlf4j
    // explicitly depend on particular versions of jackson
  ) ++ jacksonFamily ++ Seq(
    // explicitly depend on particular versions of guava
    guava
  )

  val `pubsub-javadsl` = libraryDependencies ++= Seq(
    akkaClusterTools,
    akkaTestkit          % Test,
    akkaMultiNodeTestkit % Test,
    akkaStreamTestkit    % Test,
    scalaTest            % Test,
    junit                % Test,
    slf4jApi             % Test,
    "com.novocode"       % "junit-interface" % "0.11" % Test,
    slf4jApi             % Test,
    // Upgrades needed to match whitelist versions
    jnrConstants,
    // explicitly depend on particular versions of jackson
  ) ++ jacksonFamily ++ Seq(
    // explicitly depend on particular versions of guava
    guava
  )

  val `pubsub-scaladsl` = libraryDependencies ++= Seq(
    akkaClusterTools,
    akkaTestkit          % Test,
    akkaMultiNodeTestkit % Test,
    akkaStreamTestkit    % Test,
    scalaTest            % Test,
    slf4jApi             % Test,
    // Upgrades needed to match whitelist versions
    sslConfig,
    scalaXml % Test,
    akkaSlf4j,
    jnrConstants
  )

  val `projection-core` = libraryDependencies ++= Seq(
    akkaClusterSharding,
    akkaSlf4j,
    akkaTestkit          % Test,
    akkaMultiNodeTestkit % Test,
    akkaStreamTestkit    % Test,
    scalaTest            % Test,
    junit                % Test,
    "com.novocode"       % "junit-interface" % "0.11" % Test,
    // Upgrades needed to match whitelist versions
    jnrConstants,
  )

  val `projection-scaladsl` = libraryDependencies ++= Seq.empty[ModuleID]

  val `projection-javadsl` = libraryDependencies ++= Seq.empty[ModuleID]

  val `persistence-core` = libraryDependencies ++= Seq(
    akkaPersistence,
    akkaPersistenceQuery,
    akkaClusterSharding,
    akkaSlf4j,
    play,
    akkaTestkit          % Test,
    akkaMultiNodeTestkit % Test,
    akkaStreamTestkit    % Test,
    scalaTest            % Test,
    junit                % Test,
    "com.novocode"       % "junit-interface" % "0.11" % Test,
    // Upgrades needed to match whitelist versions
    sslConfig,
    playJson,
    scalaXml
  )

  val `persistence-testkit` = libraryDependencies ++= Seq(
    akkaPersistence,
    akkaTestkit,
    slf4jApi,
    scalaJava8Compat
  )

  val `persistence-javadsl` = libraryDependencies ++= Seq(
    slf4jApi,
    // this mean we have production code depending on testkit
    akkaTestkit
  )

  val `persistence-scaladsl` = libraryDependencies ++= Seq(
    slf4jApi,
    // this mean we have production code depending on testkit
    akkaTestkit
  )
  val `persistence-cassandra-core` = libraryDependencies ++= Seq(
    slf4jApi,
    akkaPersistenceCassandra,
    akkaPersistenceCassandraLauncher % Test,
    // Upgrades needed to match whitelist versions
    sslConfig,
    dropwizardMetricsCore,
    cassandraDriverCore,
    scalaXml,
    jnrConstants,
    jnrPosix,
    "io.netty" % "netty-handler" % Versions.Netty
  )

  val `persistence-cassandra-javadsl` = libraryDependencies ++= Seq(
    junit % Test,
    jsr250,
    // Upgrades needed to match whitelist versions
    cassandraDriverCore
  )

  val `persistence-cassandra-scaladsl` = libraryDependencies ++= Seq(
    // Upgrades needed to match whitelist versions
    cassandraDriverCore
  )

  val `persistence-jdbc-core` = libraryDependencies ++= Seq(
    slf4jApi,
    akkaPersistenceJdbc,
    playJdbc,
    junit % Test,
    h2    % Test,
    // Upgrades needed to match whitelist versions
    scalaCollectionCompat,
    scalaXml,
    jnrConstants
  )

  val `persistence-jdbc-javadsl` = libraryDependencies ++= Seq(
    h2 % Test
  )

  val `persistence-jdbc-scaladsl` = libraryDependencies ++= Seq(
    h2 % Test
  )

  val `persistence-jpa-javadsl` = libraryDependencies ++= Seq(
    "org.hibernate.javax.persistence" % "hibernate-jpa-2.1-api" % "1.0.2.Final" % Provided,
    "org.hibernate"                   % "hibernate-core" % Versions.HibernateCore % Test,
    h2                                % Test,
    javassist                         % Test,
    // Upgrades needed to match whitelist versions
    byteBuddy,
    jnrConstants
  )

  val `broker-javadsl` = libraryDependencies ++= Nil

  val `broker-scaladsl` = libraryDependencies ++= Nil

  val `kafka-client` = libraryDependencies ++= Seq(
    "org.slf4j" % "log4j-over-slf4j" % Versions.Slf4j,
    akkaStreamKafka.exclude("org.slf4j", "slf4j-log4j12"),
    scalaTest % Test,
    // Upgrades needed to match whitelist versions
    sslConfig,
    kafkaClients
  )

  val `kafka-client-javadsl` = libraryDependencies ++= Seq(
    scalaTest % Test,
    // Upgrades needed to match whitelist versions
    sslConfig,
    kafkaClients,
    jnrConstants
  )

  val `kafka-client-scaladsl` = libraryDependencies ++= Seq(
    scalaTest % Test,
    // Upgrades needed to match whitelist versions
    sslConfig,
    kafkaClients,
    jnrConstants
  )

  val `kafka-broker` = libraryDependencies ++= Seq(
    kafkaClients,
    // Upgrades needed to match whitelist versions
    jnrConstants
  )

  val `kafka-broker-javadsl` = libraryDependencies ++= Seq(
    slf4jApi,
    "log4j"   % "log4j" % "1.2.17",
    scalaTest % Test,
    junit     % Test,
    // Upgrades needed to match whitelist versions
    jnrPosix
  )

  val `kafka-broker-scaladsl` = libraryDependencies ++= Seq(
    "log4j"   % "log4j" % "1.2.17",
    scalaTest % Test,
    junit     % Test,
    // Upgrades needed to match whitelist versions
    jnrPosix
  )

  val logback = libraryDependencies ++= slf4j ++ Seq(
    // needed only because we use play.utils.Colors
    play,
    // Upgrades needed to match whitelist versions
    reactiveStreams,
    sslConfig,
    playJson,
    scalaParserCombinators,
    akkaStream,
    akkaActor,
    akkaSlf4j,
    akkaProtobuf_v3,
    scalaXml,
    guava,
    jnrFfi,
    jffi,
    jnra64asm,
    jnrConstants,
  ) ++ ow2asmDeps ++ Seq("logback-core", "logback-classic").map("ch.qos.logback" % _ % Versions.Logback)

  val log4j2 = libraryDependencies ++= Seq(slf4jApi) ++
    log4jModules ++
    ow2asmDeps ++ // to match whitelist versions
    Seq(
      "com.lmax" % "disruptor" % Versions.Disruptor,
      play,
      // Upgrades needed to match whitelist versions
      reactiveStreams,
      sslConfig,
      playJson,
      scalaXml,
      scalaParserCombinators,
      akkaStream,
      akkaActor,
      akkaSlf4j,
      akkaProtobuf_v3,
      guava,
      jnrFfi,
      jffi,
      jnra64asm,
      jnrConstants,
    )

  val `reloadable-server` = libraryDependencies ++= Seq(
    playServer,
    // Upgrades needed to match whitelist versions
    reactiveStreams,
    playJson,
    scalaParserCombinators,
    scalaXml,
    akkaStream,
    akkaActor,
    akkaSlf4j,
    akkaProtobuf_v3,
    jnrFfi,
    jffi,
    jnra64asm,
    jnrConstants,
  ) ++ ow2asmDeps // to match whitelist versions

  val `server-containers` = libraryDependencies ++= Seq(
    // This is used in the code to check if the embedded cassandra server is started
    cassandraDriverCore,
  )

  val `build-tool-support` = libraryDependencies ++= Seq(
    playExceptions,
    playBuildLink,
    playFileWatch,
    // explicitly depend on particular versions of guava
    guava,
    scalaTest % Test
  )

  val `sbt-plugin` = libraryDependencies ++= Seq(
    // And this is needed to silence the datastax driver logging
    "org.slf4j" % "slf4j-nop" % "1.7.28",
    scalaTest   % Test
  )

  val `maven-plugin` = libraryDependencies ++= Seq(
    "org.apache.maven"                % "maven-plugin-api"             % Versions.Maven,
    "org.apache.maven"                % "maven-core"                   % Versions.Maven,
    "org.apache.maven.plugin-testing" % "maven-plugin-testing-harness" % "3.3.0" % Test,
    slf4jApi,
    scalaTest % Test
  )

  val `maven-launcher` = libraryDependencies := Seq(
    // These dependencies come from https://github.com/apache/maven/blob/master/apache-maven/pom.xml, they are
    // what maven bundles into its own distribution.
    "org.apache.maven" % "maven-embedder" % Versions.Maven,
    ("org.apache.maven.wagon" % "wagon-http" % "2.10")
      .classifier("shaded")
      .exclude("org.apache.maven.wagon", "wagon-http-shared4")
      .exclude("org.apache.httpcomponents", "httpclient")
      .exclude("org.apache.httpcomponents", "httpcore"),
    "org.apache.maven"       % "maven-compat"           % Versions.Maven,
    "org.apache.maven.wagon" % "wagon-file"             % "2.10",
    "org.eclipse.aether"     % "aether-connector-basic" % "1.0.2.v20150114",
    "org.eclipse.aether"     % "aether-transport-wagon" % "1.0.2.v20150114",
    "org.slf4j"              % "slf4j-simple"           % "1.7.21"
  )

  val `service-locator` = libraryDependencies ++= Seq(
    playAkkaHttpServer,
    akkaHttpCore,
    scalaTest % Test
  )

  val `dev-mode-ssl-support` = libraryDependencies ++= Seq(
    playAkkaHttpServer,
    akkaHttpCore,
    // updates to match whitelist
    akkaActor,
    akkaStream,
    akkaProtobuf_v3,
    akkaSlf4j,
    typesafeConfig,
    sslConfig,
    scalaXml,
    playJson,
  )

  val `service-registry-client-core` =
    libraryDependencies ++= Seq(
      akkaDiscovery,
      slf4jApi,
      akkaTestkit % Test,
      scalaTest   % Test,
      // updates to match whitelist
      akkaActor,
      scalaJava8Compat
    )

  val `service-registry-client-javadsl` =
    libraryDependencies ++= Seq(
      akkaDiscovery,
      akkaTestkit    % Test,
      junit          % Test,
      "com.novocode" % "junit-interface" % "0.11" % Test
    )

  val `service-registration-javadsl` = libraryDependencies ++= Nil

  val `devmode-scaladsl` =
    libraryDependencies ++= Seq(
      akkaDiscovery
    )

  val `play-integration-javadsl` = libraryDependencies ++= Nil

  val `cassandra-server` = libraryDependencies ++= Seq(
    akkaPersistenceCassandraLauncher,
    akkaPersistenceCassandra,
    // explicitly depend on particular versions of guava
    guava
  )

  val `kafka-server` = libraryDependencies ++= Seq(
    "org.apache.kafka" %% "kafka" % Versions.Kafka,
    // Note that curator 3.x is only compatible with zookeeper 3.5.x. Kafka currently uses zookeeper 3.4, hence we have
    // to use curator 2.x, which is compatible with zookeeper 3.4 (see the notice in
    // http://curator.apache.org/index.html - make sure to scroll to the bottom)
    "org.apache.curator" % "curator-framework" % Versions.Curator,
    "org.apache.curator" % "curator-test"      % Versions.Curator,
    javassist,
    scalaJava8Compat,
    scalaTest % Test,
    // explicitly depend on particular versions of guava
    guava
  )

  val validateDependencies = taskKey[Unit]("Validate Lagom dependencies to ensure they are whitelisted")
  val dependencyWhitelist  = settingKey[Seq[ModuleID]]("The whitelist of dependencies")
  val pruneWhitelist       = taskKey[Unit]("List items that can be pruned from the whitelist ")

  val validateDependenciesTask: Def.Initialize[Task[Unit]] = Def.task {
    // We validate compile dependencies to ensure that whatever we are exporting, we are exporting the right
    // versions. We validate test dependencies to ensure that our tests run against the same versions that we are
    // exporting
    val compileClasspath = (managedClasspath in Compile).value
    val testClasspath    = (managedClasspath in Test).value
    val cross            = CrossVersion(scalaVersion.value, scalaBinaryVersion.value)
    val log              = streams.value.log
    val svb              = scalaBinaryVersion.value

    val whitelist = (dependencyWhitelist.value ++ KafkaTestWhitelist).iterator
      .map(cross)
      .toTraversable
      .groupBy(crossModuleId => (crossModuleId.organization, crossModuleId.name))
      .iterator
      .map { case (key, crossModuleIds) => key -> crossModuleIds.map(_.revision) }
      .toMap

    def collectProblems(scope: String, classpath: Classpath) = {
      classpath.collect(Function.unlift { dep =>
        val moduleId = dep.get(moduleID.key).getOrElse {
          sys.error(s"Managed classpath dependency without moduleID: $dep")
        }

        whitelist.get((moduleId.organization, moduleId.name)) match {
          case None =>
            Some(moduleId -> s"[${name.value}] $scope dependency not in whitelist: $moduleId")
          case Some(revs) if revs.forall(moduleId.revision != _) =>
            val unmatched = revs.mkString("[", ", ", "]")
            Some(
              moduleId -> s"[${name.value}] $scope dependency ${moduleId.organization}:${moduleId.name} version ${moduleId.revision} doesn't match whitelist versions $unmatched"
            )
          case _ => None
        }
      })
    }

    val problems = collectProblems("Compile", compileClasspath) ++ collectProblems("Test", testClasspath)

    if (problems.nonEmpty) {
      problems.foreach(p => log.error(p._2))
      log.error(s"Found ${problems.length} errors.")

      log.debug {
        // This makes it very easy to fix the problem, by outputting a formatted list of dependencies to add.
        problems
          .map { problem =>
            val mid   = problem._1
            val cross = mid.name.endsWith("_" + svb)
            val m     = if (cross) "%%" else "%"
            val name  = if (cross) mid.name.dropRight(svb.length + 1) else mid.name
            s""""${mid.organization}" $m "$name" % "${mid.revision}""""
          }
          .sorted
          .mkString(
            "The following dependencies need to be added to the whitelist:\n",
            ",\n",
            ""
          )
      }
      if (sys.env.get("TRAVIS_EVENT_TYPE") != Some("cron"))
        throw new DependencyWhitelistValidationFailed
    }
  }

  val pruneWhitelistTask: Def.Initialize[Task[Unit]] = Def.task {
    val compileClasspath = (managedClasspath in Compile).value
    val testClasspath    = (managedClasspath in Test).value
    val cross            = CrossVersion(scalaVersion.value, scalaBinaryVersion.value)
    val log              = streams.value.log
    val svb              = scalaBinaryVersion.value

    val whitelist: Map[(String, String), String] = dependencyWhitelist.value.map { moduleId =>
      val crossModuleId = cross(moduleId)
      (crossModuleId.organization, crossModuleId.name) -> crossModuleId.revision
    }.toMap

    def collectProblems(scope: String, classpath: Classpath): Set[(String, String)] = {
      val modules: Set[(String, String)] =
        classpath.toSet[Attributed[File]].flatMap(_.get(moduleID.key)).map(mod => (mod.organization, mod.name))
      whitelist.keySet -- modules
    }

    val problems = collectProblems("Compile", compileClasspath) ++ collectProblems("Test", testClasspath)

    if (problems.nonEmpty) {
      problems.foreach(p => log.error(s"${name.value} - Found unnecessary whitelisted item: ${p._1}:${p._2}"))
    } else {
      log.error(s"${name.value} needs a complete whitelist.")
    }

  }
  val pruneWhitelistSetting = pruneWhitelist := pruneWhitelistTask.value

  val validateDependenciesSetting = validateDependencies := validateDependenciesTask.value
  val dependencyWhitelistSetting  = dependencyWhitelist := DependencyWhitelist.value

  private class DependencyWhitelistValidationFailed extends RuntimeException with FeedbackProvidedException {
    override def toString = "Dependency whitelist validation failed!"
  }

}<|MERGE_RESOLUTION|>--- conflicted
+++ resolved
@@ -47,13 +47,8 @@
     // adapt links in (java/scala)/KafkaClient.md for minor version changes
     val AlpakkaKafka  = "1.0.5"
     val Curator       = "2.12.0"
-<<<<<<< HEAD
-    val Immutables    = "2.7.5"
+    val Immutables    = "2.8.0"
     val HibernateCore = "5.4.5.Final"
-=======
-    val Immutables    = "2.8.0"
-    val HibernateCore = "5.4.4.Final"
->>>>>>> f31d61a4
     val PCollections  = "3.0.5"
 
     val ScalaJava8Compat = "0.9.0"
