// Copyright (C) 2016-2019 Lightbend Inc. <https://www.lightbend.com>

addSbtPlugin("com.eed3si9n" % "sbt-unidoc" % "0.4.2")

// the plugins used during release can have an impact on default values
// of the build. To validate your changes on the release plugins don't
// affect the release process, review https://github.com/lagom/lagom/issues/1496#issuecomment-408398508
addSbtPlugin("de.heikoseeberger" % "sbt-header"   % "5.2.0")
addSbtPlugin("org.xerial.sbt"    % "sbt-sonatype" % "2.3")
addSbtPlugin("com.github.gseitz" % "sbt-release"  % "1.0.11")
addSbtPlugin("com.jsuereth"      % "sbt-pgp"      % "1.1.2")
addSbtPlugin("org.foundweekends" % "sbt-bintray"  % "0.5.4")

addSbtPlugin("com.typesafe.sbt" % "sbt-multi-jvm"   % "0.4.0")
addSbtPlugin("com.typesafe"     % "sbt-mima-plugin" % "0.3.0")

addSbtPlugin("net.virtual-void" % "sbt-dependency-graph" % "0.9.0")
addSbtPlugin("com.lightbend"    % "sbt-whitesource"      % "0.1.14")

<<<<<<< HEAD
addSbtPlugin("com.lightbend.sbt" % "sbt-java-formatter" % "0.4.3")
addSbtPlugin("org.scalameta"     % "sbt-scalafmt"       % "2.0.0")
=======
addSbtPlugin("com.lightbend.sbt" % "sbt-java-formatter" % "0.4.4")
>>>>>>> 64306f66

enablePlugins(BuildInfoPlugin)<|MERGE_RESOLUTION|>--- conflicted
+++ resolved
@@ -17,11 +17,7 @@
 addSbtPlugin("net.virtual-void" % "sbt-dependency-graph" % "0.9.0")
 addSbtPlugin("com.lightbend"    % "sbt-whitesource"      % "0.1.14")
 
-<<<<<<< HEAD
-addSbtPlugin("com.lightbend.sbt" % "sbt-java-formatter" % "0.4.3")
+addSbtPlugin("com.lightbend.sbt" % "sbt-java-formatter" % "0.4.4")
 addSbtPlugin("org.scalameta"     % "sbt-scalafmt"       % "2.0.0")
-=======
-addSbtPlugin("com.lightbend.sbt" % "sbt-java-formatter" % "0.4.4")
->>>>>>> 64306f66
 
 enablePlugins(BuildInfoPlugin)