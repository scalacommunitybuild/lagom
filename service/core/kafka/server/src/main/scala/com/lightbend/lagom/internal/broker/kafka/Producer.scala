--- conflicted
+++ resolved
@@ -35,12 +35,7 @@
     val producerConfig = ProducerConfig(system.settings.config)
     val topicProducerProps = (coordinates: WorkerCoordinates) =>
       TopicProducerActor.props(
-<<<<<<< HEAD
-        coordinates.tagName,
-=======
         coordinates,
-        kafkaConfig,
->>>>>>> 55b516b7
         producerConfig,
         topicId,
         eventStreamFactory,
