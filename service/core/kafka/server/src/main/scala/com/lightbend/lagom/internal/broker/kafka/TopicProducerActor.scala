--- conflicted
+++ resolved
@@ -15,10 +15,18 @@
 import akka.kafka.scaladsl.DiscoverySupport
 import akka.kafka.scaladsl.{ Producer => ReactiveProducer }
 import akka.pattern.pipe
-import akka.persistence.query.Offset
-import akka.stream.FlowShape
-import akka.stream.KillSwitch
-import akka.stream.KillSwitches
+import akka.stream.scaladsl.Flow
+
+import scala.concurrent.Future
+import akka.stream.scaladsl.Sink
+
+import scala.concurrent.ExecutionContext
+import com.lightbend.lagom.internal.api.UriUtils
+import com.lightbend.lagom.spi.persistence.OffsetDao
+import akka.NotUsed
+import akka.actor.ActorLogging
+import akka.stream.scaladsl.Unzip
+import org.apache.kafka.clients.producer.ProducerRecord
 import akka.stream.Materializer
 import akka.stream.scaladsl.Flow
 import akka.stream.scaladsl.GraphDSL
@@ -28,29 +36,8 @@
 import akka.stream.scaladsl.Source
 import akka.stream.scaladsl.Unzip
 import akka.stream.scaladsl.Zip
-import com.lightbend.lagom.internal.broker.kafka.TopicProducerActor.Start
-import com.lightbend.lagom.spi.persistence.OffsetDao
-import com.lightbend.lagom.spi.persistence.OffsetStore
-import org.apache.kafka.clients.producer.ProducerRecord
-<<<<<<< HEAD
-=======
-import akka.stream.Materializer
-import akka.stream.scaladsl.Keep
-import akka.stream.KillSwitches
-import org.apache.kafka.common.serialization.StringSerializer
-import akka.actor.Props
->>>>>>> 55b516b7
-import org.apache.kafka.common.serialization.Serializer
-import org.apache.kafka.common.serialization.StringSerializer
-
-<<<<<<< HEAD
-import scala.concurrent.ExecutionContext
-import scala.concurrent.Future
-
-private[lagom] object TopicProducerActor {
-  def props[Message](
-      tagName: String,
-=======
+import java.net.URI
+
 import akka.kafka.ProducerMessage
 import akka.persistence.query.Offset
 import akka.persistence.query.{ Offset => AkkaOffset }
@@ -62,8 +49,6 @@
 private[lagom] object TopicProducerActor {
   def props[Message](
       workerCoordinates: WorkerCoordinates,
-      kafkaConfig: KafkaConfig,
->>>>>>> 55b516b7
       producerConfig: ProducerConfig,
       topicId: String,
       eventStreamFactory: (String, AkkaOffset) => Source[(Message, AkkaOffset), _],
@@ -73,12 +58,7 @@
   )(implicit mat: Materializer, ec: ExecutionContext) =
     Props(
       new TopicProducerActor[Message](
-<<<<<<< HEAD
-        tagName,
-=======
         workerCoordinates,
-        kafkaConfig,
->>>>>>> 55b516b7
         producerConfig,
         topicId,
         eventStreamFactory,
@@ -97,12 +77,7 @@
  * Kafka. See also ReadSideActor.
  */
 private[lagom] class TopicProducerActor[Message](
-<<<<<<< HEAD
-    tagName: String,
-=======
     workerCoordinates: WorkerCoordinates,
-    kafkaConfig: KafkaConfig,
->>>>>>> 55b516b7
     producerConfig: ProducerConfig,
     topicId: String,
     eventStreamFactory: (String, AkkaOffset) => Source[(Message, AkkaOffset), _],
@@ -138,37 +113,26 @@
           Source
             .future(eventualOffset(tagName))
             .initialTimeout(producerConfig.offsetTimeout)
-<<<<<<< HEAD
             .flatMapConcat { offset =>
               log.debug("Kafka service for producer of [{}]", topicId)
-              val eventStreamSource: Source[(Message, Offset), _]       = eventStreamFactory(tagName, offset.loadedOffset)
-              val usersFlow: Flow[(Message, Offset), Future[Done], Any] = eventsPublisherFlow(offset)
-              eventStreamSource.via(usersFlow)
-=======
-            .flatMapConcat {
-              case (endpoints, offset) =>
-                val serviceName = kafkaConfig.serviceName.map(name => s"[$name]").getOrElse("")
-                log.debug("Kafka service {} located at URIs [{}] for producer of [{}]", serviceName, endpoints, topicId)
-                val eventStreamSource: Source[(Message, AkkaOffset), _] =
-                  eventStreamFactory(tagName, offset.loadedOffset)
-                    .watchTermination() { (_, right: Future[Done]) =>
-                      right.recoverWith {
-                        case t: Throwable =>
-                          ProjectionSpi.failed(
-                            context.system,
-                            workerCoordinates.projectionName,
-                            workerCoordinates.tagName,
-                            t
-                          )
-                          right
-                      }
+              val eventStreamSource: Source[(Message, AkkaOffset), _] =
+                eventStreamFactory(tagName, offset.loadedOffset)
+                  .watchTermination() { (_, right: Future[Done]) =>
+                    right.recoverWith {
+                      case t: Throwable =>
+                        ProjectionSpi.failed(
+                          context.system,
+                          workerCoordinates.projectionName,
+                          workerCoordinates.tagName,
+                          t
+                        )
+                        right
                     }
+                  }
 
                 val eventPublisherFlow: Flow[(Message, AkkaOffset), Future[AkkaOffset], Any] =
-                  eventsPublisherFlow(endpoints, offset)
-
-                // Return a Source[Future[Offset],_] where each produced element is a completed Offset.
-                eventStreamSource // read from DB + userFlow
+                  eventsPublisherFlow(offset)// Return a Source[Future[Offset],_] where each produced element is a completed Offset.
+              eventStreamSource// read from DB + userFlow
                   .map {
                     case (message, offset) =>
                       (
@@ -182,7 +146,6 @@
                       .completedProcessing(workerCoordinates.projectionName, workerCoordinates.tagName, offset)
                     offset
                   }))
->>>>>>> 55b516b7
             }
         }
       }
